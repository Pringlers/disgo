package discord

import "github.com/DisgoOrg/disgo/json"

// The MessageType indicates the Message type
type MessageType int

// Constants for the MessageType
//goland:noinspection GoUnusedConst
const (
	MessageTypeDefault MessageType = iota
	MessageTypeRecipientAdd
	MessageTypeRecipientRemove
	MessageTypeCall
	MessageTypeChannelNameChange
	MessageTypeChannelIconChange
	ChannelPinnedMessage
	MessageTypeGuildMemberJoin
	MessageTypeUserPremiumGuildSubscription
	MessageTypeUserPremiumGuildSubscriptionTier1
	MMessageTypeUserPremiumGuildSubscriptionTier2
	MessageTypeUserPremiumGuildSubscriptionTier3
	MessageTypeChannelFollowAdd
	_
	MessageTypeGuildDiscoveryDisqualified
	MessageTypeGuildDiscoveryRequalified
	MessageTypeGuildDiscoveryInitialWarning
	MessageTypeGuildDiscoveryFinalWarning
	MessageTypeThreadCreated
	MessageTypeReply
	MessageTypeSlashCommand
	MessageTypeThreadStarterMessage
	MessageTypeGuildInviteReminder
	MessageTypeContextMenuCommand
)

// Message is a struct for messages sent in discord text-based channels
type Message struct {
	ID                Snowflake           `json:"id"`
	GuildID           *Snowflake          `json:"guild_id"`
	Reactions         []MessageReaction   `json:"reactions"`
	Attachments       []Attachment        `json:"attachments"`
	TTS               bool                `json:"tts"`
	Embeds            []Embed             `json:"embeds,omitempty"`
	Components        []Component         `json:"components,omitempty"`
	CreatedAt         Time                `json:"timestamp"`
	Mentions          []interface{}       `json:"mentions"`
	MentionEveryone   bool                `json:"mention_everyone"`
	MentionRoles      []Role              `json:"mention_roles"`
	MentionChannels   []Channel           `json:"mention_channels"`
	Pinned            bool                `json:"pinned"`
	EditedTimestamp   *Time               `json:"edited_timestamp"`
	Author            User                `json:"author"`
	Member            *Member             `json:"member"`
	Content           string              `json:"content,omitempty"`
	ChannelID         Snowflake           `json:"channel_id"`
	Type              MessageType         `json:"type"`
	Flags             MessageFlags        `json:"flags"`
	MessageReference  *MessageReference   `json:"message_reference,omitempty"`
	Interaction       *MessageInteraction `json:"interaction,omitempty"`
	WebhookID         *Snowflake          `json:"webhook_id,omitempty"`
	Activity          *MessageActivity    `json:"activity,omitempty"`
	Application       *MessageApplication `json:"application,omitempty"`
	Stickers          []MessageSticker    `json:"sticker_items,omitempty"`
	ReferencedMessage *Message            `json:"referenced_message,omitempty"`
	LastUpdated       *Time               `json:"last_updated,omitempty"`
	Thread            GuildThread         `json:"thread,omitempty"`
}

func (m *Message) UnmarshalJSON(data []byte) error {
	type message Message
	var msg struct {
<<<<<<< HEAD
		Components []unmarshalComponent `json:"components"`
		Thread     *UnmarshalChannel    `json:"thread"`
		message
=======
		message
		Components []UnmarshalComponent `json:"components"`
>>>>>>> 60c09e8e
	}

	if err := json.Unmarshal(data, &msg); err != nil {
		return err
	}

	*m = Message(msg.message)

	if len(msg.Components) > 0 {
		m.Components = make([]Component, len(msg.Components))
		for i := range msg.Components {
			m.Components[i] = msg.Components[i]
		}
	}

	if msg.Thread != nil {
		m.Thread = msg.Thread.Channel.(GuildThread)
	}

	return nil
}

type MessageSticker struct {
	ID         Snowflake         `json:"id"`
	Name       string            `json:"name"`
	FormatType StickerFormatType `json:"format_type"`
}

// MessageReaction contains information about the reactions of a message_events
type MessageReaction struct {
	Count int   `json:"count"`
	Me    bool  `json:"me"`
	Emoji Emoji `json:"emoji"`
}

// MessageActivityType is the type of MessageActivity https://discord.com/developers/docs/resources/channel#message-object-message-activity-types
type MessageActivityType int

//Constants for MessageActivityType
//goland:noinspection GoUnusedConst
const (
	MessageActivityTypeJoin MessageActivityType = iota + 1
	MessageActivityTypeSpectate
	MessageActivityTypeListen
	_
	MessageActivityTypeJoinRequest
)

//MessageActivity is used for rich presence-related chat embeds in a Message
type MessageActivity struct {
	Type    MessageActivityType `json:"type"`
	PartyID *string             `json:"party_id,omitempty"`
}

//MessageApplication is used for rich presence-related chat embeds in a Message
type MessageApplication struct {
	ID          Snowflake `json:"id"`
	CoverImage  *string   `json:"cover_image,omitempty"`
	Description string    `json:"description"`
	Icon        *string   `json:"icon,omitempty"`
	Name        string    `json:"name"`
}

// MessageReference is a reference to another message
type MessageReference struct {
	MessageID       *Snowflake `json:"message_id"`
	ChannelID       *Snowflake `json:"channel_id,omitempty"`
	GuildID         *Snowflake `json:"guild_id,omitempty"`
	FailIfNotExists bool       `json:"fail_if_not_exists,omitempty"`
}

// MessageInteraction is sent on the Message object when the message_events is a response to an interaction
type MessageInteraction struct {
	ID   Snowflake       `json:"id"`
	Type InteractionType `json:"type"`
	Name string          `json:"name"`
	User User            `json:"user"`
}

type MessageBulkDelete struct {
	Messages []Snowflake `json:"message s"`
}

// The MessageFlags of a Message
type MessageFlags int64

// Constants for MessageFlags
//goland:noinspection GoUnusedConst
const (
	MessageFlagCrossposted MessageFlags = 1 << iota
	MessageFlagIsCrosspost
	MessageFlagSuppressEmbeds
	MessageFlagSourceMessageDeleted
	MessageFlagUrgent
	MessageFlagHasThread
	MessageFlagEphemeral
	MessageFlagLoading              // Message is an interaction of type 5, awaiting further response
	MessageFlagNone    MessageFlags = 0
)

// Add allows you to add multiple bits together, producing a new bit
func (f MessageFlags) Add(bits ...MessageFlags) MessageFlags {
	for _, bit := range bits {
		f |= bit
	}
	return f
}

// Remove allows you to subtract multiple bits from the first, producing a new bit
func (f MessageFlags) Remove(bits ...MessageFlags) MessageFlags {
	for _, bit := range bits {
		f &^= bit
	}
	return f
}

// Has will ensure that the bit includes all the bits entered
func (f MessageFlags) Has(bits ...MessageFlags) bool {
	for _, bit := range bits {
		if (f & bit) != bit {
			return false
		}
	}
	return true
}

// Missing will check whether the bit is missing any one of the bits
func (f MessageFlags) Missing(bits ...MessageFlags) bool {
	for _, bit := range bits {
		if (f & bit) != bit {
			return true
		}
	}
	return false
}<|MERGE_RESOLUTION|>--- conflicted
+++ resolved
@@ -70,14 +70,9 @@
 func (m *Message) UnmarshalJSON(data []byte) error {
 	type message Message
 	var msg struct {
-<<<<<<< HEAD
-		Components []unmarshalComponent `json:"components"`
+		Components []UnmarshalComponent `json:"components"`
 		Thread     *UnmarshalChannel    `json:"thread"`
 		message
-=======
-		message
-		Components []UnmarshalComponent `json:"components"`
->>>>>>> 60c09e8e
 	}
 
 	if err := json.Unmarshal(data, &msg); err != nil {
