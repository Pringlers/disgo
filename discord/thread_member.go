package discord

<<<<<<< HEAD
import "github.com/disgoorg/snowflake/v2"

type ThreadMember struct {
	ThreadID      snowflake.ID      `json:"id"`
	UserID        snowflake.ID      `json:"user_id"`
	JoinTimestamp Time              `json:"join_timestamp"`
	Flags         ThreadMemberFlags `json:"flags"`
=======
import (
	"time"

	"github.com/disgoorg/snowflake"
)

type ThreadMember struct {
	ThreadID      snowflake.Snowflake `json:"id"`
	UserID        snowflake.Snowflake `json:"user_id"`
	JoinTimestamp time.Time           `json:"join_timestamp"`
	Flags         ThreadMemberFlags   `json:"flags"`
>>>>>>> 78fcbf56
}

type ThreadMemberFlags int<|MERGE_RESOLUTION|>--- conflicted
+++ resolved
@@ -1,26 +1,16 @@
 package discord
 
-<<<<<<< HEAD
-import "github.com/disgoorg/snowflake/v2"
+import (
+	"time"
+
+	"github.com/disgoorg/snowflake/v2"
+)
 
 type ThreadMember struct {
 	ThreadID      snowflake.ID      `json:"id"`
 	UserID        snowflake.ID      `json:"user_id"`
-	JoinTimestamp Time              `json:"join_timestamp"`
+	JoinTimestamp time.Time         `json:"join_timestamp"`
 	Flags         ThreadMemberFlags `json:"flags"`
-=======
-import (
-	"time"
-
-	"github.com/disgoorg/snowflake"
-)
-
-type ThreadMember struct {
-	ThreadID      snowflake.Snowflake `json:"id"`
-	UserID        snowflake.Snowflake `json:"user_id"`
-	JoinTimestamp time.Time           `json:"join_timestamp"`
-	Flags         ThreadMemberFlags   `json:"flags"`
->>>>>>> 78fcbf56
 }
 
 type ThreadMemberFlags int