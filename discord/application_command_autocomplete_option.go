--- conflicted
+++ resolved
@@ -103,9 +103,6 @@
 	Options     []AutocompleteOption `json:"options,omitempty"`
 }
 
-<<<<<<< HEAD
-func (AutocompleteOptionSubCommand) autocompleteOption() {}
-=======
 func (o *AutocompleteOptionSubCommand) UnmarshalJSON(data []byte) error {
 	type autocompleteOptionSubCommand AutocompleteOptionSubCommand
 	var iData struct {
@@ -128,7 +125,7 @@
 	return nil
 }
 
->>>>>>> d3fb97ba
+func (AutocompleteOptionSubCommand) autocompleteOption() {}
 func (AutocompleteOptionSubCommand) Type() ApplicationCommandOptionType {
 	return ApplicationCommandOptionTypeSubCommand
 }
