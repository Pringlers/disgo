package discord

import (
	"fmt"

	"github.com/disgoorg/disgo/json"
	"github.com/disgoorg/snowflake"
)

// ChannelType for interacting with discord's channels
type ChannelType int

// Channel constants
const (
	ChannelTypeGuildText ChannelType = iota
	ChannelTypeDM
	ChannelTypeGuildVoice
	ChannelTypeGroupDM
	ChannelTypeGuildCategory
	ChannelTypeGuildNews
	_
	_
	_
	_
	ChannelTypeGuildNewsThread
	ChannelTypeGuildPublicThread
	ChannelTypeGuildPrivateThread
	ChannelTypeGuildStageVoice
	ChannelTypeGuildDirectory
)

type Channel interface {
	json.Marshaler
	fmt.Stringer

	// Type returns the ChannelType of the Channel.
	Type() ChannelType

	// ID returns the Snowflake ID of the Channel.
	ID() snowflake.Snowflake

	// Name returns the name of the Channel.
	Name() string

	channel()
}

type MessageChannel interface {
	Channel

	// LastMessageID returns the ID of the last Message sent in this MessageChannel.
	// This is nil if no Message has been sent yet.
	LastMessageID() *snowflake.Snowflake

	// LastPinTimestamp returns when the last Message in this MessageChannel was pinned.
	// This is nil if no Message has been pinned yet.
	LastPinTimestamp() *Time

	messageChannel()
}

type GuildChannel interface {
	Channel
	Mentionable

	// GuildID returns the Guild ID of the GuildChannel
	GuildID() snowflake.Snowflake

	// Position returns the position of the GuildChannel in the channel list.
	// This is always 0 for GuildThread(s).
	Position() int

	// ParentID returns the parent Channel ID of the GuildChannel.
	// This is never nil for GuildThread(s).
	ParentID() *snowflake.Snowflake

	// PermissionOverwrites returns the GuildChannel's PermissionOverwrites for Role(s) and Member(s).
	// This is always nil for GuildThread(s).
	PermissionOverwrites() PermissionOverwrites

	guildChannel()
}

type GuildMessageChannel interface {
	GuildChannel
	MessageChannel

	// Topic returns the topic of a GuildMessageChannel.
	// This is always nil for GuildThread(s).
	Topic() *string

	// NSFW returns whether the GuildMessageChannel is marked as not safe for work.
	NSFW() bool

	// DefaultAutoArchiveDuration returns the default AutoArchiveDuration for GuildThread(s) in this GuildMessageChannel.
	// This is always 0 for GuildThread(s).
	DefaultAutoArchiveDuration() AutoArchiveDuration

	guildMessageChannel()
}

type GuildAudioChannel interface {
	GuildChannel

	// Bitrate returns the configured bitrate of the GuildAudioChannel.
	Bitrate() int

	// RTCRegion returns the configured voice server region of the GuildAudioChannel.
	RTCRegion() string

	guildAudioChannel()
}

type UnmarshalChannel struct {
	Channel
}

func (u *UnmarshalChannel) UnmarshalJSON(data []byte) error {
	var cType struct {
		Type ChannelType `json:"type"`
	}

	if err := json.Unmarshal(data, &cType); err != nil {
		return err
	}

	var (
		channel Channel
		err     error
	)

	switch cType.Type {
	case ChannelTypeGuildText:
		var v GuildTextChannel
		err = json.Unmarshal(data, &v)
		channel = v

	case ChannelTypeDM:
		var v DMChannel
		err = json.Unmarshal(data, &v)
		channel = v

	case ChannelTypeGuildVoice:
		var v GuildVoiceChannel
		err = json.Unmarshal(data, &v)
		channel = v

	case ChannelTypeGuildCategory:
		var v GuildCategoryChannel
		err = json.Unmarshal(data, &v)
		channel = v

	case ChannelTypeGuildNews:
		var v GuildNewsChannel
		err = json.Unmarshal(data, &v)
		channel = v

	case ChannelTypeGuildNewsThread, ChannelTypeGuildPublicThread, ChannelTypeGuildPrivateThread:
		var v GuildThread
		err = json.Unmarshal(data, &v)
		channel = v

	case ChannelTypeGuildStageVoice:
		var v GuildStageVoiceChannel
		err = json.Unmarshal(data, &v)
		channel = v

	default:
		err = fmt.Errorf("unkown channel with type %d received", cType.Type)
	}

	if err != nil {
		return err
	}

	u.Channel = channel
	return nil
}

var (
	_ Channel             = (*GuildTextChannel)(nil)
	_ GuildChannel        = (*GuildTextChannel)(nil)
	_ MessageChannel      = (*GuildTextChannel)(nil)
	_ GuildMessageChannel = (*GuildTextChannel)(nil)
)

type GuildTextChannel struct {
	id                         snowflake.Snowflake
	guildID                    snowflake.Snowflake
	position                   int
	permissionOverwrites       PermissionOverwrites
	name                       string
	topic                      *string
	nsfw                       bool
	lastMessageID              *snowflake.Snowflake
	rateLimitPerUser           int
	parentID                   *snowflake.Snowflake
	lastPinTimestamp           *Time
	defaultAutoArchiveDuration AutoArchiveDuration
}

func (c *GuildTextChannel) UnmarshalJSON(data []byte) error {
	var v guildTextChannel
	if err := json.Unmarshal(data, &v); err != nil {
		return err
	}

	c.id = v.ID
	c.guildID = v.GuildID
	c.position = v.Position
	c.permissionOverwrites = v.PermissionOverwrites
	c.name = v.Name
	c.topic = v.Topic
	c.nsfw = v.NSFW
	c.lastMessageID = v.LastMessageID
	c.rateLimitPerUser = v.RateLimitPerUser
	c.parentID = v.ParentID
	c.lastPinTimestamp = v.LastPinTimestamp
	c.defaultAutoArchiveDuration = v.DefaultAutoArchiveDuration
	return nil
}

func (c GuildTextChannel) MarshalJSON() ([]byte, error) {
	return json.Marshal(guildTextChannel{
		ID:                         c.id,
		Type:                       c.Type(),
		GuildID:                    c.guildID,
		Position:                   c.position,
		PermissionOverwrites:       c.permissionOverwrites,
		Name:                       c.name,
		Topic:                      c.topic,
		NSFW:                       c.nsfw,
		LastMessageID:              c.lastMessageID,
		RateLimitPerUser:           c.rateLimitPerUser,
		ParentID:                   c.parentID,
		LastPinTimestamp:           c.lastPinTimestamp,
		DefaultAutoArchiveDuration: c.defaultAutoArchiveDuration,
	})
}

func (c GuildTextChannel) String() string {
	return channelString(c)
}

func (c GuildTextChannel) Mention() string {
	return ChannelMention(c.ID())
}

func (c GuildTextChannel) ID() snowflake.Snowflake {
	return c.id
}

func (GuildTextChannel) Type() ChannelType {
	return ChannelTypeGuildText
}

func (c GuildTextChannel) Name() string {
	return c.name
}

func (c GuildTextChannel) GuildID() snowflake.Snowflake {
	return c.guildID
}

func (c GuildTextChannel) PermissionOverwrites() PermissionOverwrites {
	return c.permissionOverwrites
}

func (c GuildTextChannel) Position() int {
	return c.position
}

func (c GuildTextChannel) ParentID() *snowflake.Snowflake {
	return c.parentID
}

func (c GuildTextChannel) LastMessageID() *snowflake.Snowflake {
	return c.lastMessageID
}

func (c GuildTextChannel) LastPinTimestamp() *Time {
	return c.lastPinTimestamp
}

func (c GuildTextChannel) Topic() *string {
	return c.topic
}

func (c GuildTextChannel) NSFW() bool {
	return c.nsfw
}

func (c GuildTextChannel) DefaultAutoArchiveDuration() AutoArchiveDuration {
	return c.defaultAutoArchiveDuration
}

func (GuildTextChannel) channel()             {}
func (GuildTextChannel) guildChannel()        {}
func (GuildTextChannel) messageChannel()      {}
func (GuildTextChannel) guildMessageChannel() {}

var (
	_ Channel        = (*DMChannel)(nil)
	_ MessageChannel = (*DMChannel)(nil)
)

type DMChannel struct {
	id               snowflake.Snowflake
	lastMessageID    *snowflake.Snowflake
	recipients       []User
	lastPinTimestamp *Time
}

func (c *DMChannel) UnmarshalJSON(data []byte) error {
	var v dmChannel
	if err := json.Unmarshal(data, &v); err != nil {
		return err
	}

	c.id = v.ID
	c.lastMessageID = v.LastMessageID
	c.recipients = v.Recipients
	c.lastPinTimestamp = v.LastPinTimestamp
	return nil
}

func (c DMChannel) MarshalJSON() ([]byte, error) {
	return json.Marshal(dmChannel{
		ID:               c.id,
		Type:             c.Type(),
		LastMessageID:    c.lastMessageID,
		Recipients:       c.recipients,
		LastPinTimestamp: c.lastPinTimestamp,
	})
}

func (c DMChannel) String() string {
	return channelString(c)
}

func (c DMChannel) ID() snowflake.Snowflake {
	return c.id
}

func (DMChannel) Type() ChannelType {
	return ChannelTypeDM
}

func (c DMChannel) Name() string {
	return c.recipients[0].Username
}

func (c DMChannel) LastMessageID() *snowflake.Snowflake {
	return c.lastMessageID
}

func (c DMChannel) LastPinTimestamp() *Time {
	return c.lastPinTimestamp
}

func (DMChannel) channel()        {}
func (DMChannel) messageChannel() {}

var (
	_ Channel             = (*GuildVoiceChannel)(nil)
	_ GuildChannel        = (*GuildVoiceChannel)(nil)
	_ GuildAudioChannel   = (*GuildVoiceChannel)(nil)
	_ GuildMessageChannel = (*GuildVoiceChannel)(nil)
)

type GuildVoiceChannel struct {
<<<<<<< HEAD
	id                         snowflake.Snowflake
	guildID                    snowflake.Snowflake
	position                   int
	permissionOverwrites       []PermissionOverwrite
	name                       string
	bitrate                    int
	UserLimit                  int
	parentID                   *snowflake.Snowflake
	rtcRegion                  string
	VideoQualityMode           VideoQualityMode
	lastMessageID              *snowflake.Snowflake
	lastPinTimestamp           *Time
	topic                      *string
	nsfw                       bool
	defaultAutoArchiveDuration AutoArchiveDuration
=======
	id                   snowflake.Snowflake
	guildID              snowflake.Snowflake
	position             int
	permissionOverwrites PermissionOverwrites
	name                 string
	bitrate              int
	UserLimit            int
	parentID             *snowflake.Snowflake
	rtcRegion            string
	VideoQualityMode     VideoQualityMode
>>>>>>> b839a556
}

func (c *GuildVoiceChannel) UnmarshalJSON(data []byte) error {
	var v guildVoiceChannel
	if err := json.Unmarshal(data, &v); err != nil {
		return err
	}

	c.id = v.ID
	c.guildID = v.GuildID
	c.position = v.Position
	c.permissionOverwrites = v.PermissionOverwrites
	c.name = v.Name
	c.bitrate = v.Bitrate
	c.UserLimit = v.UserLimit
	c.parentID = v.ParentID
	c.rtcRegion = v.RTCRegion
	c.VideoQualityMode = v.VideoQualityMode
	c.lastMessageID = v.LastMessageID
	c.lastPinTimestamp = v.LastPinTimestamp
	c.topic = v.Topic
	c.nsfw = v.NSFW
	c.defaultAutoArchiveDuration = v.DefaultAutoArchiveDuration
	return nil
}

func (c GuildVoiceChannel) MarshalJSON() ([]byte, error) {
	return json.Marshal(guildVoiceChannel{
		ID:                         c.id,
		Type:                       c.Type(),
		GuildID:                    c.guildID,
		Position:                   c.position,
		PermissionOverwrites:       c.permissionOverwrites,
		Name:                       c.name,
		Bitrate:                    c.bitrate,
		UserLimit:                  c.UserLimit,
		ParentID:                   c.parentID,
		RTCRegion:                  c.rtcRegion,
		VideoQualityMode:           c.VideoQualityMode,
		LastMessageID:              c.lastMessageID,
		LastPinTimestamp:           c.lastPinTimestamp,
		Topic:                      c.topic,
		NSFW:                       c.nsfw,
		DefaultAutoArchiveDuration: c.defaultAutoArchiveDuration,
	})
}

func (c GuildVoiceChannel) String() string {
	return channelString(c)
}

func (c GuildVoiceChannel) Mention() string {
	return ChannelMention(c.ID())
}

func (GuildVoiceChannel) Type() ChannelType {
	return ChannelTypeGuildVoice
}

func (c GuildVoiceChannel) ID() snowflake.Snowflake {
	return c.id
}

func (c GuildVoiceChannel) Name() string {
	return c.name
}

func (c GuildVoiceChannel) GuildID() snowflake.Snowflake {
	return c.guildID
}

func (c GuildVoiceChannel) PermissionOverwrites() PermissionOverwrites {
	return c.permissionOverwrites
}

func (c GuildVoiceChannel) Bitrate() int {
	return c.bitrate
}

func (c GuildVoiceChannel) RTCRegion() string {
	return c.rtcRegion
}

func (c GuildVoiceChannel) Position() int {
	return c.position
}

func (c GuildVoiceChannel) ParentID() *snowflake.Snowflake {
	return c.parentID
}

func (c GuildVoiceChannel) LastMessageID() *snowflake.Snowflake {
	return c.lastMessageID
}

func (c GuildVoiceChannel) LastPinTimestamp() *Time {
	return c.lastPinTimestamp
}

func (c GuildVoiceChannel) Topic() *string {
	return c.topic
}

func (c GuildVoiceChannel) NSFW() bool {
	return c.nsfw
}

func (c GuildVoiceChannel) DefaultAutoArchiveDuration() AutoArchiveDuration {
	return c.defaultAutoArchiveDuration
}

func (GuildVoiceChannel) channel()             {}
func (GuildVoiceChannel) messageChannel()      {}
func (GuildVoiceChannel) guildChannel()        {}
func (GuildVoiceChannel) guildAudioChannel()   {}
func (GuildVoiceChannel) guildMessageChannel() {}

var (
	_ Channel      = (*GuildCategoryChannel)(nil)
	_ GuildChannel = (*GuildCategoryChannel)(nil)
)

type GuildCategoryChannel struct {
	id                   snowflake.Snowflake
	guildID              snowflake.Snowflake
	position             int
	permissionOverwrites PermissionOverwrites
	name                 string
}

func (c *GuildCategoryChannel) UnmarshalJSON(data []byte) error {
	var v guildCategoryChannel
	if err := json.Unmarshal(data, &v); err != nil {
		return err
	}

	c.id = v.ID
	c.guildID = v.GuildID
	c.position = v.Position
	c.permissionOverwrites = v.PermissionOverwrites
	c.name = v.Name
	return nil
}

func (c GuildCategoryChannel) MarshalJSON() ([]byte, error) {
	return json.Marshal(guildCategoryChannel{
		ID:                   c.id,
		Type:                 c.Type(),
		GuildID:              c.guildID,
		Position:             c.position,
		PermissionOverwrites: c.permissionOverwrites,
		Name:                 c.name,
	})
}

func (c GuildCategoryChannel) String() string {
	return channelString(c)
}

func (c GuildCategoryChannel) Mention() string {
	return ChannelMention(c.ID())
}

func (GuildCategoryChannel) Type() ChannelType {
	return ChannelTypeGuildCategory
}

func (c GuildCategoryChannel) ID() snowflake.Snowflake {
	return c.id
}

func (c GuildCategoryChannel) Name() string {
	return c.name
}

func (c GuildCategoryChannel) GuildID() snowflake.Snowflake {
	return c.guildID
}

func (c GuildCategoryChannel) PermissionOverwrites() PermissionOverwrites {
	return c.permissionOverwrites
}

func (c GuildCategoryChannel) Position() int {
	return c.position
}

// ParentID always returns nil for GuildCategoryChannel as they can't be nested.
func (c GuildCategoryChannel) ParentID() *snowflake.Snowflake {
	return nil
}

func (GuildCategoryChannel) channel()      {}
func (GuildCategoryChannel) guildChannel() {}

var (
	_ Channel             = (*GuildNewsChannel)(nil)
	_ GuildChannel        = (*GuildNewsChannel)(nil)
	_ MessageChannel      = (*GuildNewsChannel)(nil)
	_ GuildMessageChannel = (*GuildNewsChannel)(nil)
)

type GuildNewsChannel struct {
	id                         snowflake.Snowflake
	guildID                    snowflake.Snowflake
	position                   int
	permissionOverwrites       PermissionOverwrites
	name                       string
	topic                      *string
	nsfw                       bool
	lastMessageID              *snowflake.Snowflake
	rateLimitPerUser           int
	parentID                   *snowflake.Snowflake
	lastPinTimestamp           *Time
	defaultAutoArchiveDuration AutoArchiveDuration
}

func (c *GuildNewsChannel) UnmarshalJSON(data []byte) error {
	var v guildNewsChannel
	if err := json.Unmarshal(data, &v); err != nil {
		return err
	}

	c.id = v.ID
	c.guildID = v.GuildID
	c.position = v.Position
	c.permissionOverwrites = v.PermissionOverwrites
	c.name = v.Name
	c.topic = v.Topic
	c.nsfw = v.NSFW
	c.lastMessageID = v.LastMessageID
	c.rateLimitPerUser = v.RateLimitPerUser
	c.parentID = v.ParentID
	c.lastPinTimestamp = v.LastPinTimestamp
	c.defaultAutoArchiveDuration = v.DefaultAutoArchiveDuration
	return nil
}

func (c GuildNewsChannel) MarshalJSON() ([]byte, error) {
	return json.Marshal(guildNewsChannel{
		ID:                         c.id,
		Type:                       c.Type(),
		GuildID:                    c.guildID,
		Position:                   c.position,
		PermissionOverwrites:       c.permissionOverwrites,
		Name:                       c.name,
		Topic:                      c.topic,
		NSFW:                       c.nsfw,
		LastMessageID:              c.lastMessageID,
		RateLimitPerUser:           c.rateLimitPerUser,
		ParentID:                   c.parentID,
		LastPinTimestamp:           c.lastPinTimestamp,
		DefaultAutoArchiveDuration: c.defaultAutoArchiveDuration,
	})
}

func (c GuildNewsChannel) String() string {
	return channelString(c)
}

func (c GuildNewsChannel) Mention() string {
	return ChannelMention(c.ID())
}

func (GuildNewsChannel) Type() ChannelType {
	return ChannelTypeGuildNews
}

func (c GuildNewsChannel) ID() snowflake.Snowflake {
	return c.id
}

func (c GuildNewsChannel) Name() string {
	return c.name
}

func (c GuildNewsChannel) GuildID() snowflake.Snowflake {
	return c.guildID
}

func (c GuildNewsChannel) PermissionOverwrites() PermissionOverwrites {
	return c.permissionOverwrites
}

func (c GuildNewsChannel) Topic() *string {
	return c.topic
}

func (c GuildNewsChannel) NSFW() bool {
	return c.nsfw
}

func (c GuildNewsChannel) DefaultAutoArchiveDuration() AutoArchiveDuration {
	return c.defaultAutoArchiveDuration
}

func (c GuildNewsChannel) LastMessageID() *snowflake.Snowflake {
	return c.lastMessageID
}

func (c GuildNewsChannel) LastPinTimestamp() *Time {
	return c.lastPinTimestamp
}

func (c GuildNewsChannel) Position() int {
	return c.position
}

func (c GuildNewsChannel) ParentID() *snowflake.Snowflake {
	return c.parentID
}

func (GuildNewsChannel) channel()             {}
func (GuildNewsChannel) guildChannel()        {}
func (GuildNewsChannel) messageChannel()      {}
func (GuildNewsChannel) guildMessageChannel() {}

var (
	_ Channel             = (*GuildThread)(nil)
	_ GuildChannel        = (*GuildThread)(nil)
	_ MessageChannel      = (*GuildThread)(nil)
	_ GuildMessageChannel = (*GuildThread)(nil)
)

type GuildThread struct {
	id               snowflake.Snowflake
	channelType      ChannelType
	guildID          snowflake.Snowflake
	name             string
	nsfw             bool
	lastMessageID    *snowflake.Snowflake
	lastPinTimestamp *Time
	RateLimitPerUser int
	OwnerID          snowflake.Snowflake
	parentID         snowflake.Snowflake
	MessageCount     int
	MemberCount      int
	ThreadMetadata   ThreadMetadata
}

func (c *GuildThread) UnmarshalJSON(data []byte) error {
	var v guildThread
	if err := json.Unmarshal(data, &v); err != nil {
		return err
	}

	c.id = v.ID
	c.channelType = v.Type
	c.guildID = v.GuildID
	c.name = v.Name
	c.nsfw = v.NSFW
	c.lastMessageID = v.LastMessageID
	c.lastPinTimestamp = v.LastPinTimestamp
	c.RateLimitPerUser = v.RateLimitPerUser
	c.OwnerID = v.OwnerID
	c.parentID = v.ParentID
	c.MessageCount = v.MessageCount
	c.MemberCount = v.MemberCount
	c.ThreadMetadata = v.ThreadMetadata
	return nil
}

func (c GuildThread) MarshalJSON() ([]byte, error) {
	return json.Marshal(guildThread{
		ID:               c.id,
		Type:             c.channelType,
		GuildID:          c.guildID,
		Name:             c.name,
		NSFW:             c.nsfw,
		LastMessageID:    c.lastMessageID,
		LastPinTimestamp: c.lastPinTimestamp,
		RateLimitPerUser: c.RateLimitPerUser,
		OwnerID:          c.OwnerID,
		ParentID:         c.parentID,
		MessageCount:     c.MessageCount,
		MemberCount:      c.MemberCount,
		ThreadMetadata:   c.ThreadMetadata,
	})
}

func (c GuildThread) String() string {
	return channelString(c)
}

func (c GuildThread) Mention() string {
	return ChannelMention(c.ID())
}

func (c GuildThread) Type() ChannelType {
	return c.channelType
}

func (c GuildThread) ID() snowflake.Snowflake {
	return c.id
}

// PermissionOverwrites always returns nil for GuildThread(s) as they do not have their own PermissionOverwrites.
func (c GuildThread) PermissionOverwrites() PermissionOverwrites {
	return nil
}

// Topic always returns nil for GuildThread(s) as they do not have their own topic.
func (c GuildThread) Topic() *string {
	return nil
}

func (c GuildThread) NSFW() bool {
	return c.nsfw
}

func (c GuildThread) Name() string {
	return c.name
}

func (c GuildThread) GuildID() snowflake.Snowflake {
	return c.guildID
}

func (c GuildThread) LastMessageID() *snowflake.Snowflake {
	return c.lastMessageID
}

func (c GuildThread) LastPinTimestamp() *Time {
	return c.lastPinTimestamp
}

// Position always returns 0 for GuildThread(s) as they do not have their own position.
func (c GuildThread) Position() int {
	return 0
}

// ParentID is never nil for GuildThread(s).
func (c GuildThread) ParentID() *snowflake.Snowflake {
	return &c.parentID
}

// DefaultAutoArchiveDuration is always 0 for GuildThread(s) as they do not have their own AutoArchiveDuration.
func (c GuildThread) DefaultAutoArchiveDuration() AutoArchiveDuration {
	return 0
}

func (GuildThread) channel()             {}
func (GuildThread) guildChannel()        {}
func (GuildThread) messageChannel()      {}
func (GuildThread) guildMessageChannel() {}

var (
	_ Channel           = (*GuildStageVoiceChannel)(nil)
	_ GuildChannel      = (*GuildStageVoiceChannel)(nil)
	_ GuildAudioChannel = (*GuildStageVoiceChannel)(nil)
)

type GuildStageVoiceChannel struct {
	id                   snowflake.Snowflake
	guildID              snowflake.Snowflake
	position             int
	permissionOverwrites PermissionOverwrites
	name                 string
	bitrate              int
	parentID             *snowflake.Snowflake
	rtcRegion            string
}

func (c *GuildStageVoiceChannel) UnmarshalJSON(data []byte) error {
	var v guildStageVoiceChannel
	if err := json.Unmarshal(data, &v); err != nil {
		return err
	}

	c.id = v.ID
	c.guildID = v.GuildID
	c.position = v.Position
	c.permissionOverwrites = v.PermissionOverwrites
	c.name = v.Name
	c.bitrate = v.Bitrate
	c.parentID = v.ParentID
	c.rtcRegion = v.RTCRegion
	return nil
}

func (c GuildStageVoiceChannel) MarshalJSON() ([]byte, error) {
	return json.Marshal(guildStageVoiceChannel{
		ID:                   c.id,
		Type:                 c.Type(),
		GuildID:              c.guildID,
		Position:             c.position,
		PermissionOverwrites: c.permissionOverwrites,
		Name:                 c.name,
		Bitrate:              c.bitrate,
		ParentID:             c.parentID,
		RTCRegion:            c.rtcRegion,
	})
}

func (c GuildStageVoiceChannel) String() string {
	return channelString(c)
}

func (c GuildStageVoiceChannel) Mention() string {
	return ChannelMention(c.ID())
}

func (GuildStageVoiceChannel) Type() ChannelType {
	return ChannelTypeGuildStageVoice
}

func (c GuildStageVoiceChannel) ID() snowflake.Snowflake {
	return c.id
}

func (c GuildStageVoiceChannel) Name() string {
	return c.name
}

func (c GuildStageVoiceChannel) GuildID() snowflake.Snowflake {
	return c.guildID
}

func (c GuildStageVoiceChannel) PermissionOverwrites() PermissionOverwrites {
	return c.permissionOverwrites
}

func (c GuildStageVoiceChannel) Bitrate() int {
	return c.bitrate
}

func (c GuildStageVoiceChannel) RTCRegion() string {
	return c.rtcRegion
}

func (c GuildStageVoiceChannel) Position() int {
	return c.position
}

func (c GuildStageVoiceChannel) ParentID() *snowflake.Snowflake {
	return c.parentID
}

func (GuildStageVoiceChannel) channel()           {}
func (GuildStageVoiceChannel) guildChannel()      {}
func (GuildStageVoiceChannel) guildAudioChannel() {}

type FollowedChannel struct {
	ChannelID snowflake.Snowflake `json:"channel_id"`
	WebhookID snowflake.Snowflake `json:"webhook_id"`
}

type FollowChannel struct {
	ChannelID snowflake.Snowflake `json:"webhook_channel_id"`
}

// VideoQualityMode https://com/developers/docs/resources/channel#channel-object-video-quality-modes
type VideoQualityMode int

const (
	VideoQualityModeAuto = iota + 1
	VideoQualityModeFull
)

type ThreadMetadata struct {
	Archived            bool                `json:"archived"`
	AutoArchiveDuration AutoArchiveDuration `json:"auto_archive_duration"`
	ArchiveTimestamp    Time                `json:"archive_timestamp"`
	Locked              bool                `json:"locked"`
	Invitable           bool                `json:"invitable"`
	CreateTimestamp     Time                `json:"create_timestamp"`
}

type AutoArchiveDuration int

const (
	AutoArchiveDuration1h  AutoArchiveDuration = 60
	AutoArchiveDuration24h AutoArchiveDuration = 1440
	AutoArchiveDuration3d  AutoArchiveDuration = 4320
	AutoArchiveDuration1w  AutoArchiveDuration = 10080
)

func channelString(channel Channel) string {
	return fmt.Sprintf("%d:%s(%s)", channel.Type(), channel.Name(), channel.ID())
}

func ApplyGuildIDToThread(guildThread GuildThread, guildID snowflake.Snowflake) GuildThread {
	guildThread.guildID = guildID
	return guildThread
}

func ApplyGuildIDToChannel(channel GuildChannel, guildID snowflake.Snowflake) GuildChannel {
	switch c := channel.(type) {
	case GuildTextChannel:
		c.guildID = guildID
		return c
	case GuildVoiceChannel:
		c.guildID = guildID
		return c
	case GuildCategoryChannel:
		c.guildID = guildID
		return c
	case GuildNewsChannel:
		c.guildID = guildID
		return c
	case GuildStageVoiceChannel:
		c.guildID = guildID
		return c
	case GuildThread:
		c.guildID = guildID
		return c
	default:
		panic("unknown channel type")
	}
}<|MERGE_RESOLUTION|>--- conflicted
+++ resolved
@@ -369,7 +369,6 @@
 )
 
 type GuildVoiceChannel struct {
-<<<<<<< HEAD
 	id                         snowflake.Snowflake
 	guildID                    snowflake.Snowflake
 	position                   int
@@ -385,18 +384,6 @@
 	topic                      *string
 	nsfw                       bool
 	defaultAutoArchiveDuration AutoArchiveDuration
-=======
-	id                   snowflake.Snowflake
-	guildID              snowflake.Snowflake
-	position             int
-	permissionOverwrites PermissionOverwrites
-	name                 string
-	bitrate              int
-	UserLimit            int
-	parentID             *snowflake.Snowflake
-	rtcRegion            string
-	VideoQualityMode     VideoQualityMode
->>>>>>> b839a556
 }
 
 func (c *GuildVoiceChannel) UnmarshalJSON(data []byte) error {
