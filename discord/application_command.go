--- conflicted
+++ resolved
@@ -176,13 +176,12 @@
 	return c.version
 }
 
-<<<<<<< HEAD
+func (c SlashCommand) CreatedAt() time.Time {
+	return c.id.Time()
+}
+
 func (c SlashCommand) Mention() string {
 	return CommandMention(c.id, c.name)
-=======
-func (c SlashCommand) CreatedAt() time.Time {
-	return c.id.Time()
->>>>>>> 060a735f
 }
 
 func (SlashCommand) applicationCommand() {}
