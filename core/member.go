--- conflicted
+++ resolved
@@ -27,12 +27,8 @@
 	return discord.PermissionsNone
 }
 
-<<<<<<< HEAD
 // ChannelPermissions returns the Permissions the Member has in the provided Channel
-func (m *Member) ChannelPermissions(channel *Channel) discord.Permissions {
-=======
 func (m *Member) ChannelPermissions(channel GuildChannel) discord.Permissions {
->>>>>>> 089a6714
 	return GetMemberPermissionsInChannel(channel, m)
 }
 
@@ -91,13 +87,8 @@
 	return *m.AvatarURL(size)
 }
 
-<<<<<<< HEAD
 // Update updates the Member with the properties provided in discord.MemberUpdate
-func (m *Member) Update(updateGuildMember discord.MemberUpdate, opts ...rest.RequestOpt) (*Member, rest.Error) {
-=======
-// Update updates the Member
 func (m *Member) Update(updateGuildMember discord.MemberUpdate, opts ...rest.RequestOpt) (*Member, error) {
->>>>>>> 089a6714
 	member, err := m.Bot.RestServices.GuildService().UpdateMember(m.GuildID, m.User.ID, updateGuildMember, opts...)
 	if err != nil {
 		return nil, err
@@ -110,52 +101,27 @@
 	return m.Update(discord.MemberUpdate{ChannelID: &channelID}, opts...)
 }
 
-<<<<<<< HEAD
 // Kick kicks this Member from the Guild
-func (m *Member) Kick(opts ...rest.RequestOpt) rest.Error {
+func (m *Member) Kick(opts ...rest.RequestOpt) error {
 	return m.Bot.RestServices.GuildService().RemoveMember(m.GuildID, m.User.ID, opts...)
 }
 
 // Ban bans this Member from the Guild
-func (m *Member) Ban(deleteMessageDays int, opts ...rest.RequestOpt) rest.Error {
+func (m *Member) Ban(deleteMessageDays int, opts ...rest.RequestOpt) error {
 	return m.Bot.RestServices.GuildService().AddBan(m.GuildID, m.User.ID, deleteMessageDays, opts...)
 }
 
 // Unban unbans this Member from the Guild
-func (m *Member) Unban(opts ...rest.RequestOpt) rest.Error {
-	return m.Bot.RestServices.GuildService().DeleteBan(m.GuildID, m.User.ID, opts...)
-}
-
-// AddRole adds a specific role this Member
-func (m *Member) AddRole(roleID discord.Snowflake, opts ...rest.RequestOpt) rest.Error {
-	return m.Bot.RestServices.GuildService().AddMemberRole(m.GuildID, m.User.ID, roleID, opts...)
-}
-
-// RemoveRole removes a specific role this Member
-func (m *Member) RemoveRole(roleID discord.Snowflake, opts ...rest.RequestOpt) rest.Error {
-=======
-// Kick kicks the Member from the Guild
-func (m *Member) Kick(opts ...rest.RequestOpt) error {
-	return m.Bot.RestServices.GuildService().RemoveMember(m.GuildID, m.User.ID, opts...)
-}
-
-// Ban bans the Member from the Guild
-func (m *Member) Ban(deleteMessageDays int, opts ...rest.RequestOpt) error {
-	return m.Bot.RestServices.GuildService().AddBan(m.GuildID, m.User.ID, deleteMessageDays, opts...)
-}
-
-// Unban unbans the Member from the Guild
 func (m *Member) Unban(opts ...rest.RequestOpt) error {
 	return m.Bot.RestServices.GuildService().DeleteBan(m.GuildID, m.User.ID, opts...)
 }
 
-// AddRole adds a specific role the member
+// AddRole adds a specific Role the Member
 func (m *Member) AddRole(roleID discord.Snowflake, opts ...rest.RequestOpt) error {
 	return m.Bot.RestServices.GuildService().AddMemberRole(m.GuildID, m.User.ID, roleID, opts...)
 }
 
-// RemoveRole removes a specific role the member
+// RemoveRole removes a specific Role this Member
 func (m *Member) RemoveRole(roleID discord.Snowflake, opts ...rest.RequestOpt) error {
->>>>>>> 089a6714
 	return m.Bot.RestServices.GuildService().RemoveMemberRole(m.GuildID, m.User.ID, roleID, opts...)
 }