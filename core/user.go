--- conflicted
+++ resolved
@@ -41,7 +41,6 @@
 	return u.getAssetURL(route.UserBanner, u.Banner, size)
 }
 
-<<<<<<< HEAD
 // String returns this User as a mention
 func (u *User) String() string {
 	return "<@" + u.ID.String() + ">"
@@ -52,19 +51,12 @@
 	return fmt.Sprintf("%s#%s", u.Username, u.Discriminator)
 }
 
-=======
->>>>>>> 089a6714
 func (u *User) getAssetURL(cdnRoute *route.CDNRoute, assetId *string, size int) *string {
 	return discord.FormatAssetURL(cdnRoute, u.ID, assetId, size)
 }
 
-<<<<<<< HEAD
 // OpenDMChannel creates a DMChannel between this User and the Bot
-func (u *User) OpenDMChannel(opts ...rest.RequestOpt) (*Channel, rest.Error) {
-=======
-// OpenDMChannel creates a DMChannel between the user and the Disgo client
 func (u *User) OpenDMChannel(opts ...rest.RequestOpt) (*DMChannel, error) {
->>>>>>> 089a6714
 	channel, err := u.Bot.RestServices.UserService().CreateDMChannel(u.ID, opts...)
 	if err != nil {
 		return nil, err
