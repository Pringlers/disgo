package core

import (
	"github.com/DisgoOrg/disgo/discord"
	"github.com/DisgoOrg/disgo/rest"
)

type InteractionFilter func(interaction Interaction) bool

// Interaction represents a generic Interaction received from discord
type Interaction interface {
	discord.Interaction
}

type InteractionFields struct {
	Bot             *Bot
	User            *User
	Member          *Member
	ResponseChannel chan<- discord.InteractionResponse
	Acknowledged    bool
}

type ApplicationCommandInteractionFilter func(interaction Interaction) bool

// ApplicationCommandInteraction represents a generic ApplicationCommand Interaction received from discord
type ApplicationCommandInteraction interface {
	discord.ApplicationCommandInteraction
}

type ComponentInteractionFilter func(interaction Interaction) bool

// ComponentInteraction represents a generic discord.Component Interaction received from discord
type ComponentInteraction interface {
	discord.ComponentInteraction
}

func commandPath(commandName string, subCommandName *string, subCommandGroupName *string) string {
	path := commandName
	if name := subCommandName; name != nil {
		path += "/" + *name
	}
	if name := subCommandGroupName; name != nil {
		path += "/" + *name
	}
	return path
}

func respond(fields *InteractionFields, id discord.Snowflake, token string, callbackType discord.InteractionCallbackType, callbackData discord.InteractionCallbackData, opts ...rest.RequestOpt) error {
	if fields.Acknowledged {
		return discord.ErrInteractionAlreadyReplied
	}
	fields.Acknowledged = true

	response := discord.InteractionResponse{
		Type: callbackType,
		Data: callbackData,
	}

	if fields.ResponseChannel != nil {
		fields.ResponseChannel <- response
		return nil
	}

	return fields.Bot.RestServices.InteractionService().CreateInteractionResponse(id, token, response, opts...)
}

func deferCreate(fields *InteractionFields, id discord.Snowflake, token string, ephemeral bool, opts ...rest.RequestOpt) error {
	var data discord.InteractionCallbackData
	if ephemeral {
		data = discord.MessageCreate{Flags: discord.MessageFlagEphemeral}
	}
	return respond(fields, id, token, discord.InteractionCallbackTypeDeferredChannelMessageWithSource, data, opts...)
}

func create(fields *InteractionFields, id discord.Snowflake, token string, messageCreate discord.MessageCreate, opts ...rest.RequestOpt) error {
	return respond(fields, id, token, discord.InteractionCallbackTypeChannelMessageWithSource, messageCreate, opts...)
}

func getOriginal(fields *InteractionFields, applicationID discord.Snowflake, token string, opts ...rest.RequestOpt) (*Message, error) {
	message, err := fields.Bot.RestServices.InteractionService().GetInteractionResponse(applicationID, token, opts...)
	if err != nil {
		return nil, err
	}
	return fields.Bot.EntityBuilder.CreateMessage(*message, CacheStrategyNoWs), nil
}

func updateOriginal(fields *InteractionFields, applicationID discord.Snowflake, token string, messageUpdate discord.MessageUpdate, opts ...rest.RequestOpt) (*Message, error) {
	message, err := fields.Bot.RestServices.InteractionService().UpdateInteractionResponse(applicationID, token, messageUpdate, opts...)
	if err != nil {
		return nil, err
	}
	return fields.Bot.EntityBuilder.CreateMessage(*message, CacheStrategyNoWs), nil
}

func deleteOriginal(fields *InteractionFields, applicationID discord.Snowflake, token string, opts ...rest.RequestOpt) error {
	return fields.Bot.RestServices.InteractionService().DeleteInteractionResponse(applicationID, token, opts...)
}

func deferUpdate(fields *InteractionFields, applicationID discord.Snowflake, token string, opts ...rest.RequestOpt) error {
	return respond(fields, applicationID, token, discord.InteractionCallbackTypeDeferredUpdateMessage, nil, opts...)
}

func update(fields *InteractionFields, applicationID discord.Snowflake, token string, messageUpdate discord.MessageUpdate, opts ...rest.RequestOpt) error {
	return respond(fields, applicationID, token, discord.InteractionCallbackTypeUpdateMessage, messageUpdate, opts...)
}

func updateComponent(fields *InteractionFields, applicationID discord.Snowflake, token string, message *Message, customID discord.CustomID, component discord.InteractiveComponent, opts ...rest.RequestOpt) error {
	containerComponents := make([]discord.ContainerComponent, len(message.Components))
	for i := range message.Components {
		switch container := containerComponents[i].(type) {
		case discord.ActionRowComponent:
			containerComponents[i] = container.UpdateComponent(customID, component)

		default:
			containerComponents[i] = container
			continue
		}
	}

	return update(fields, applicationID, token, discord.NewMessageUpdateBuilder().SetContainerComponents(containerComponents...).Build(), opts...)
}

func result(fields *InteractionFields, applicationID discord.Snowflake, token string, choices []discord.AutocompleteChoice, opts ...rest.RequestOpt) error {
	return respond(fields, applicationID, token, discord.InteractionCallbackTypeAutocompleteResult, discord.AutocompleteResult{Choices: choices}, opts...)
}

func resultMapString(fields *InteractionFields, applicationID discord.Snowflake, token string, resultMap map[string]string, opts ...rest.RequestOpt) error {
	choices := make([]discord.AutocompleteChoice, len(resultMap))
	ii := 0
	for name, value := range resultMap {
		choices[ii] = discord.AutocompleteChoiceString{
			Name:  name,
			Value: value,
		}
		ii++
	}
	return result(fields, applicationID, token, choices, opts...)
}

func resultMapInt(fields *InteractionFields, applicationID discord.Snowflake, token string, resultMap map[string]int, opts ...rest.RequestOpt) error {
	choices := make([]discord.AutocompleteChoice, len(resultMap))
	ii := 0
	for name, value := range resultMap {
		choices[ii] = discord.AutocompleteChoiceInt{
			Name:  name,
			Value: value,
		}
		ii++
	}
	return result(fields, applicationID, token, choices, opts...)
}

<<<<<<< HEAD
// FromGateway returns whether the Interaction was sent via gateway.Gateway or httpserver.Server
func (i *Interaction) FromGateway() bool {
	return i.ResponseChannel == nil
}

// Guild returns the Guild this Interaction happened in.
// This will only check cached guilds.
func (i *Interaction) Guild() *Guild {
	if i.GuildID == nil {
		return nil
=======
func resultMapFloat(fields *InteractionFields, applicationID discord.Snowflake, token string, resultMap map[string]float64, opts ...rest.RequestOpt) error {
	choices := make([]discord.AutocompleteChoice, len(resultMap))
	ii := 0
	for name, value := range resultMap {
		choices[ii] = discord.AutocompleteChoiceFloat{
			Name:  name,
			Value: value,
		}
		ii++
	}
	return result(fields, applicationID, token, choices, opts...)
}

func getFollowup(fields *InteractionFields, applicationID discord.Snowflake, token string, messageID discord.Snowflake, opts ...rest.RequestOpt) (*Message, error) {
	message, err := fields.Bot.RestServices.InteractionService().GetFollowupMessage(applicationID, token, messageID, opts...)
	if err != nil {
		return nil, err
>>>>>>> 089a6714
	}
	return fields.Bot.EntityBuilder.CreateMessage(*message, CacheStrategyNoWs), nil
}

<<<<<<< HEAD
// Channel returns the Channel this Interaction happened in.
// This will only check cached channels.
func (i *Interaction) Channel() *Channel {
	if i.ChannelID == nil {
		return nil
=======
func createFollowup(fields *InteractionFields, applicationID discord.Snowflake, token string, messageCreate discord.MessageCreate, opts ...rest.RequestOpt) (*Message, error) {
	message, err := fields.Bot.RestServices.InteractionService().CreateFollowupMessage(applicationID, token, messageCreate, opts...)
	if err != nil {
		return nil, err
	}
	return fields.Bot.EntityBuilder.CreateMessage(*message, CacheStrategyNoWs), nil
}

func updateFollowup(fields *InteractionFields, applicationID discord.Snowflake, token string, messageID discord.Snowflake, messageUpdate discord.MessageUpdate, opts ...rest.RequestOpt) (*Message, error) {
	message, err := fields.Bot.RestServices.InteractionService().UpdateFollowupMessage(applicationID, token, messageID, messageUpdate, opts...)
	if err != nil {
		return nil, err
>>>>>>> 089a6714
	}
	return fields.Bot.EntityBuilder.CreateMessage(*message, CacheStrategyNoWs), nil
}

func deleteFollowup(fields *InteractionFields, applicationID discord.Snowflake, token string, messageID discord.Snowflake, opts ...rest.RequestOpt) error {
	return fields.Bot.RestServices.InteractionService().DeleteFollowupMessage(applicationID, token, messageID, opts...)
}<|MERGE_RESOLUTION|>--- conflicted
+++ resolved
@@ -150,18 +150,6 @@
 	return result(fields, applicationID, token, choices, opts...)
 }
 
-<<<<<<< HEAD
-// FromGateway returns whether the Interaction was sent via gateway.Gateway or httpserver.Server
-func (i *Interaction) FromGateway() bool {
-	return i.ResponseChannel == nil
-}
-
-// Guild returns the Guild this Interaction happened in.
-// This will only check cached guilds.
-func (i *Interaction) Guild() *Guild {
-	if i.GuildID == nil {
-		return nil
-=======
 func resultMapFloat(fields *InteractionFields, applicationID discord.Snowflake, token string, resultMap map[string]float64, opts ...rest.RequestOpt) error {
 	choices := make([]discord.AutocompleteChoice, len(resultMap))
 	ii := 0
@@ -172,6 +160,7 @@
 		}
 		ii++
 	}
+	return i.Bot.Caches.GuildCache().Get(*i.GuildID)
 	return result(fields, applicationID, token, choices, opts...)
 }
 
@@ -179,18 +168,10 @@
 	message, err := fields.Bot.RestServices.InteractionService().GetFollowupMessage(applicationID, token, messageID, opts...)
 	if err != nil {
 		return nil, err
->>>>>>> 089a6714
 	}
 	return fields.Bot.EntityBuilder.CreateMessage(*message, CacheStrategyNoWs), nil
 }
 
-<<<<<<< HEAD
-// Channel returns the Channel this Interaction happened in.
-// This will only check cached channels.
-func (i *Interaction) Channel() *Channel {
-	if i.ChannelID == nil {
-		return nil
-=======
 func createFollowup(fields *InteractionFields, applicationID discord.Snowflake, token string, messageCreate discord.MessageCreate, opts ...rest.RequestOpt) (*Message, error) {
 	message, err := fields.Bot.RestServices.InteractionService().CreateFollowupMessage(applicationID, token, messageCreate, opts...)
 	if err != nil {
@@ -203,7 +184,6 @@
 	message, err := fields.Bot.RestServices.InteractionService().UpdateFollowupMessage(applicationID, token, messageID, messageUpdate, opts...)
 	if err != nil {
 		return nil, err
->>>>>>> 089a6714
 	}
 	return fields.Bot.EntityBuilder.CreateMessage(*message, CacheStrategyNoWs), nil
 }
