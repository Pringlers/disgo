--- conflicted
+++ resolved
@@ -19,12 +19,8 @@
 	return compiledRoute.URL()
 }
 
-<<<<<<< HEAD
 // Delete deletes this Invite
-func (i *Invite) Delete(opts ...rest.RequestOpt) (*Invite, rest.Error) {
-=======
 func (i *Invite) Delete(opts ...rest.RequestOpt) (*Invite, error) {
->>>>>>> 089a6714
 	invite, err := i.Bot.RestServices.InviteService().DeleteInvite(i.Code, opts...)
 	if err != nil {
 		return nil, err
