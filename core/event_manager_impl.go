package core

import (
	"io"
	"runtime/debug"

	"github.com/DisgoOrg/disgo/json"

	"github.com/DisgoOrg/disgo/discord"
)

var _ EventManager = (*eventManagerImpl)(nil)

func NewEventManager(bot *Bot, listeners []EventListener) EventManager {
	return &eventManagerImpl{
		gatewayEventHandlers:   GetGatewayHandlers(),
		httpServerEventHandler: &httpserverHandlerInteractionCreate{},
		bot:                    bot,
		listeners:              listeners,
	}
}

// eventManagerImpl is the implementation of core.EventManager
type eventManagerImpl struct {
	gatewayEventHandlers   map[discord.GatewayEventType]GatewayEventHandler
	httpServerEventHandler HTTPServerEventHandler
	bot                    *Bot
	listeners              []EventListener
}

// Bot returns the core.Bot instance used by the core.EventManager
func (e *eventManagerImpl) Bot() *Bot {
	return e.bot
}

// Close closes all goroutines created by the core.EventManager
func (e *eventManagerImpl) Close() {
	e.Bot().Logger.Info("closing eventManager goroutines...")
}

// HandleGateway calls the correct core.EventHandler
func (e *eventManagerImpl) HandleGateway(gatewayEventType discord.GatewayEventType, sequenceNumber int, reader io.Reader) {
	if handler, ok := e.gatewayEventHandlers[gatewayEventType]; ok {
		v := handler.New()
		if err := json.NewDecoder(reader).Decode(&v); err != nil {
			e.Bot().Logger.Errorf("error while unmarshalling event '%s'. error: %s", gatewayEventType, err.Error())
		}
		handler.HandleGatewayEvent(e.Bot(), sequenceNumber, v)
	} else {
		e.Bot().Logger.Warnf("no handler for gateway event '%s' found", gatewayEventType)
	}
}

// HandleHTTP calls the correct core.EventHandler
func (e *eventManagerImpl) HandleHTTP(responseChannel chan<- discord.InteractionResponse, reader io.Reader) {
	v := e.httpServerEventHandler.New()
	if err := json.NewDecoder(reader).Decode(&v); err != nil {
		e.Bot().Logger.Error("error while unmarshalling httpserver event. error: ", err)
	}
	e.httpServerEventHandler.HandleHTTPEvent(e.Bot(), responseChannel, v)
}

// Dispatch dispatches a new event to the client
func (e *eventManagerImpl) Dispatch(event Event) {
	for i := range e.listeners {
		listener := e.listeners[i]
		go func() {
			defer func() {
				if r := recover(); r != nil {
<<<<<<< HEAD
					file := "???"
					line := 0
					_, file, line, _ = runtime.Caller(0)

					short := file
					for li := len(file) - 1; li > 0; li-- {
						if file[li] == '/' {
							short = file[li+1:]
							break
						}
					}
					file = short

					e.Bot().Logger.Errorf("recovered from event listener at %s:%d panic: %s", file, line, r)
=======
					e.Bot().Logger.Error("recovered from panic in event listener: ", r)
					debug.PrintStack()
>>>>>>> 2b6a3d8b
					return
				}
			}()
			listener.OnEvent(event)
		}()
	}
}

// AddEventListeners adds one or more core.EventListener(s) to the core.EventManager
func (e *eventManagerImpl) AddEventListeners(listeners ...EventListener) {
	for _, listener := range listeners {
		e.listeners = append(e.listeners, listener)
	}
}

// RemoveEventListeners removes one or more core.EventListener(s) from the core.EventManager
func (e *eventManagerImpl) RemoveEventListeners(listeners ...EventListener) {
	for _, listener := range listeners {
		for i, l := range e.listeners {
			if l == listener {
				e.listeners = append(e.listeners[:i], e.listeners[i+1:]...)
				break
			}
		}
	}
}<|MERGE_RESOLUTION|>--- conflicted
+++ resolved
@@ -67,25 +67,8 @@
 		go func() {
 			defer func() {
 				if r := recover(); r != nil {
-<<<<<<< HEAD
-					file := "???"
-					line := 0
-					_, file, line, _ = runtime.Caller(0)
-
-					short := file
-					for li := len(file) - 1; li > 0; li-- {
-						if file[li] == '/' {
-							short = file[li+1:]
-							break
-						}
-					}
-					file = short
-
-					e.Bot().Logger.Errorf("recovered from event listener at %s:%d panic: %s", file, line, r)
-=======
 					e.Bot().Logger.Error("recovered from panic in event listener: ", r)
 					debug.PrintStack()
->>>>>>> 2b6a3d8b
 					return
 				}
 			}()
