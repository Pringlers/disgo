package events

import (
	"time"

	"github.com/disgoorg/disgo/discord"
	"github.com/disgoorg/snowflake/v2"
)

// GenericDMChannelEvent is called upon receiving DMChannelCreateEvent, DMChannelUpdateEvent, DMChannelDeleteEvent or DMUserTypingStartEvent
type GenericDMChannelEvent struct {
	*GenericEvent
	Channel   discord.DMChannel
	ChannelID snowflake.ID
}

// DMChannelCreateEvent indicates that a new discord.DMChannel got created
type DMChannelCreateEvent struct {
	*GenericDMChannelEvent
}

// DMChannelUpdateEvent indicates that a discord.DMChannel got updated
type DMChannelUpdateEvent struct {
	*GenericDMChannelEvent
	OldChannel discord.DMChannel
}

// DMChannelDeleteEvent indicates that a discord.DMChannel got deleted
type DMChannelDeleteEvent struct {
	*GenericDMChannelEvent
}

type DMChannelPinsUpdateEvent struct {
	*GenericEvent
<<<<<<< HEAD
	ChannelID           snowflake.ID
	NewLastPinTimestamp *discord.Time
	OldLastPinTimestamp *discord.Time
=======
	ChannelID           snowflake.Snowflake
	NewLastPinTimestamp *time.Time
	OldLastPinTimestamp *time.Time
>>>>>>> 78fcbf56
}

// DMUserTypingStartEvent indicates that a discord.User started typing in a discord.DMChannel(requires discord.GatewayIntentDirectMessageTyping)
type DMUserTypingStartEvent struct {
	*GenericEvent
	ChannelID snowflake.ID
	UserID    snowflake.ID
	Timestamp time.Time
}

// Channel returns the discord.DMChannel the DMUserTypingStartEvent happened in
func (e DMUserTypingStartEvent) Channel() (discord.DMChannel, bool) {
	if channel, ok := e.Client().Caches().Channels().Get(e.ChannelID); ok {
		return channel.(discord.DMChannel), false
	}
	return discord.DMChannel{}, true
}<|MERGE_RESOLUTION|>--- conflicted
+++ resolved
@@ -32,15 +32,9 @@
 
 type DMChannelPinsUpdateEvent struct {
 	*GenericEvent
-<<<<<<< HEAD
 	ChannelID           snowflake.ID
-	NewLastPinTimestamp *discord.Time
-	OldLastPinTimestamp *discord.Time
-=======
-	ChannelID           snowflake.Snowflake
 	NewLastPinTimestamp *time.Time
 	OldLastPinTimestamp *time.Time
->>>>>>> 78fcbf56
 }
 
 // DMUserTypingStartEvent indicates that a discord.User started typing in a discord.DMChannel(requires discord.GatewayIntentDirectMessageTyping)
