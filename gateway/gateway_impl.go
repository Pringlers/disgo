--- conflicted
+++ resolved
@@ -346,50 +346,10 @@
 
 			g.heartbeatInterval = eventData.HeartbeatInterval * time.Millisecond
 
-<<<<<<< HEAD
-			if g.config.LastSequenceReceived == nil || g.config.SessionID == nil {
-				g.status = StatusIdentifying
-				g.Logger().Debug(g.formatLogs("sending Identify command..."))
-
-				identify := discord.IdentifyCommandData{
-					Token: g.token,
-					Properties: discord.IdentifyCommandDataProperties{
-						OS:      g.config.OS,
-						Browser: g.config.Browser,
-						Device:  g.config.Device,
-					},
-					Compress:       g.config.Compress,
-					LargeThreshold: g.config.LargeThreshold,
-					GatewayIntents: g.config.GatewayIntents,
-					Presence:       g.config.Presence,
-				}
-				if g.shardCount > 1 {
-					identify.Shard = []int{g.shardID, g.shardCount}
-				}
-
-				if err = g.Send(context.TODO(), discord.NewGatewayCommand(discord.GatewayOpcodeIdentify, identify)); err != nil {
-					g.Logger().Error(g.formatLogs("error sending Identify command err: ", err))
-				}
-				g.lastHeartbeatSent = time.Now().UTC()
-				g.status = StatusWaitingForReady
-			} else {
-				g.status = StatusResuming
-				resume := discord.ResumeCommandData{
-					Token:     g.token,
-					SessionID: *g.config.SessionID,
-					Seq:       *g.config.LastSequenceReceived,
-				}
-
-				g.Logger().Info(g.formatLogs("sending Resume command..."))
-				if err = g.Send(context.TODO(), discord.NewGatewayCommand(discord.GatewayOpcodeResume, resume)); err != nil {
-					g.Logger().Error(g.formatLogs("error sending resume command err: ", err))
-				}
-=======
 			if g.lastSequenceReceived == nil || g.sessionID == nil {
 				g.connect()
 			} else {
 				g.resume()
->>>>>>> 020f2b16
 			}
 			go g.heartbeat()
 
