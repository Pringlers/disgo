package gateway

import (
	"bytes"
	"compress/zlib"
	"context"
	"errors"
	"fmt"
	"io"
	"net"
	"sync"
	"time"

	"github.com/disgoorg/disgo/discord"
	"github.com/disgoorg/disgo/internal/tokenhelper"
	"github.com/disgoorg/disgo/json"
	"github.com/disgoorg/log"

	"github.com/gorilla/websocket"
)

var _ Gateway = (*gatewayImpl)(nil)

// New creates a new Gateway instance with the provided token, eventHandlerFunc, closeHandlerFunc and ConfigOpt(s).
func New(token string, eventHandlerFunc EventHandlerFunc, closeHandlerFunc CloseHandlerFunc, opts ...ConfigOpt) Gateway {
	config := DefaultConfig()
	config.Apply(opts)

	return &gatewayImpl{
		config:           *config,
		eventHandlerFunc: eventHandlerFunc,
		closeHandlerFunc: closeHandlerFunc,
		token:            token,
		status:           StatusUnconnected,
	}
}

type gatewayImpl struct {
	config           Config
	eventHandlerFunc EventHandlerFunc
	closeHandlerFunc CloseHandlerFunc
	token            string

	conn            *websocket.Conn
	connMu          sync.Mutex
	heartbeatTicker *time.Ticker
	status          Status

	heartbeatInterval     time.Duration
	lastHeartbeatSent     time.Time
	lastHeartbeatReceived time.Time
}

func (g *gatewayImpl) Logger() log.Logger {
	return g.config.Logger
}

func (g *gatewayImpl) ShardID() int {
	return g.config.ShardID
}

func (g *gatewayImpl) ShardCount() int {
	return g.config.ShardCount
}

func (g *gatewayImpl) SessionID() *string {
	return g.config.SessionID
}

func (g *gatewayImpl) LastSequenceReceived() *int {
	return g.config.LastSequenceReceived
}

func (g *gatewayImpl) Intents() Intents {
	return g.config.Intents
}

func (g *gatewayImpl) formatLogsf(format string, a ...any) string {
	if g.config.ShardCount > 1 {
		return fmt.Sprintf("[%d/%d] %s", g.config.ShardID, g.config.ShardCount, fmt.Sprintf(format, a...))
	}
	return fmt.Sprintf(format, a...)
}

func (g *gatewayImpl) formatLogs(a ...any) string {
	if g.config.ShardCount > 1 {
		return fmt.Sprintf("[%d/%d] %s", g.config.ShardID, g.config.ShardCount, fmt.Sprint(a...))
	}
	return fmt.Sprint(a...)
}

func (g *gatewayImpl) Open(ctx context.Context) error {
	g.Logger().Debug(g.formatLogs("opening gateway connection"))

	g.connMu.Lock()
	defer g.connMu.Unlock()
	if g.conn != nil {
		return discord.ErrGatewayAlreadyConnected
	}
	g.status = StatusConnecting

	gatewayURL := fmt.Sprintf("%s?v=%d&encoding=json", g.config.URL, Version)
	g.lastHeartbeatSent = time.Now().UTC()
	conn, rs, err := g.config.Dialer.DialContext(ctx, gatewayURL, nil)
	if err != nil {
		g.Close(ctx)
		body := "null"
		if rs != nil && rs.Body != nil {
			defer func() {
				_ = rs.Body.Close()
			}()
			rawBody, bErr := io.ReadAll(rs.Body)
			if bErr != nil {
				g.Logger().Error(g.formatLogs("error while reading response body: ", err))
			}
			body = string(rawBody)
		}

		g.Logger().Error(g.formatLogsf("error connecting to the gateway. url: %s, error: %s, body: %s", gatewayURL, err, body))
		return err
	}

	conn.SetCloseHandler(func(code int, text string) error {
		return nil
	})

	g.conn = conn

	// reset rate limiter when connecting
	g.config.RateLimiter.Reset()

	g.status = StatusWaitingForHello

	go g.listen(conn)

	return nil
}

func (g *gatewayImpl) Close(ctx context.Context) {
	g.CloseWithCode(ctx, websocket.CloseNormalClosure, "Shutting down")
}

func (g *gatewayImpl) CloseWithCode(ctx context.Context, code int, message string) {
	if g.heartbeatTicker != nil {
		g.Logger().Debug(g.formatLogs("closing heartbeat goroutines..."))
		g.heartbeatTicker.Stop()
		g.heartbeatTicker = nil
	}

	g.connMu.Lock()
	defer g.connMu.Unlock()
	if g.conn != nil {
		g.config.RateLimiter.Close(ctx)
		g.Logger().Debug(g.formatLogsf("closing gateway connection with code: %d, message: %s", code, message))
		if err := g.conn.WriteMessage(websocket.CloseMessage, websocket.FormatCloseMessage(code, message)); err != nil && err != websocket.ErrCloseSent {
			g.Logger().Debug(g.formatLogs("error writing close code. error: ", err))
		}
		_ = g.conn.Close()
		g.conn = nil

		// clear resume data as we closed gracefully
		if code == websocket.CloseNormalClosure || code == websocket.CloseGoingAway {
			g.config.SessionID = nil
			g.config.LastSequenceReceived = nil
		}
	}
}

func (g *gatewayImpl) Status() Status {
	g.connMu.Lock()
	defer g.connMu.Unlock()
	return g.status
}

func (g *gatewayImpl) Send(ctx context.Context, op Opcode, d MessageData) error {
	data, err := json.Marshal(Message{
		Op: op,
		D:  d,
	})
	if err != nil {
		return err
	}
	return g.send(ctx, websocket.TextMessage, data)
}

func (g *gatewayImpl) send(ctx context.Context, messageType int, data []byte) error {
	g.connMu.Lock()
	defer g.connMu.Unlock()
	if g.conn == nil {
		return discord.ErrShardNotConnected
	}

	if err := g.config.RateLimiter.Wait(ctx); err != nil {
		return err
	}

	defer g.config.RateLimiter.Unlock()
	g.Logger().Trace(g.formatLogs("sending gateway command: ", string(data)))
	return g.conn.WriteMessage(messageType, data)
}

func (g *gatewayImpl) Latency() time.Duration {
	return g.lastHeartbeatReceived.Sub(g.lastHeartbeatSent)
}

func (g *gatewayImpl) reconnectTry(ctx context.Context, try int, delay time.Duration) error {
	if try >= g.config.MaxReconnectTries-1 {
		return fmt.Errorf("failed to reconnect. exceeded max reconnect tries of %d reached", g.config.MaxReconnectTries)
	}
	timer := time.NewTimer(time.Duration(try) * delay)
	defer timer.Stop()
	select {
	case <-ctx.Done():
		timer.Stop()
		return ctx.Err()
	case <-timer.C:
	}

	g.Logger().Debug(g.formatLogs("reconnecting gateway..."))
	if err := g.Open(ctx); err != nil {
		if err == discord.ErrGatewayAlreadyConnected {
			return err
		}
		g.Logger().Error(g.formatLogs("failed to reconnect gateway. error: ", err))
		g.status = StatusDisconnected
		return g.reconnectTry(ctx, try+1, delay)
	}
	return nil
}

func (g *gatewayImpl) reconnect(ctx context.Context) {
	err := g.reconnectTry(ctx, 0, time.Second)
	if err != nil {
		g.Logger().Error(g.formatLogs("failed to reopen gateway. error: ", err))
	}
}

func (g *gatewayImpl) heartbeat() {
	g.heartbeatTicker = time.NewTicker(g.heartbeatInterval)
	defer g.heartbeatTicker.Stop()
	defer g.Logger().Debug(g.formatLogs("exiting heartbeat goroutine..."))

	for range g.heartbeatTicker.C {
		g.sendHeartbeat()
	}
}

func (g *gatewayImpl) sendHeartbeat() {
	g.Logger().Debug(g.formatLogs("sending heartbeat..."))

	ctx, cancel := context.WithTimeout(context.Background(), g.heartbeatInterval)
	defer cancel()
	if err := g.Send(ctx, OpcodeHeartbeat, (*MessageDataHeartbeat)(g.config.LastSequenceReceived)); err != nil && err != discord.ErrShardNotConnected {
		g.Logger().Error(g.formatLogs("failed to send heartbeat. error: ", err))
		g.CloseWithCode(context.TODO(), websocket.CloseServiceRestart, "heartbeat timeout")
		go g.reconnect(context.TODO())
		return
	}
	g.lastHeartbeatSent = time.Now().UTC()
}

func (g *gatewayImpl) identify() {
	g.status = StatusIdentifying
	g.Logger().Debug(g.formatLogs("sending Identify command..."))

	identify := MessageDataIdentify{
		Token: g.token,
		Properties: IdentifyCommandDataProperties{
			OS:      g.config.OS,
			Browser: g.config.Browser,
			Device:  g.config.Device,
		},
		Compress:       g.config.Compress,
		LargeThreshold: g.config.LargeThreshold,
		Intents:        g.config.Intents,
		Presence:       g.config.Presence,
	}
	if g.ShardCount() > 1 {
		identify.Shard = &[2]int{g.ShardID(), g.ShardCount()}
	}

	if err := g.Send(context.TODO(), OpcodeIdentify, identify); err != nil {
		g.Logger().Error(g.formatLogs("error sending Identify command err: ", err))
	}
	g.status = StatusWaitingForReady
}

func (g *gatewayImpl) resume() {
	g.status = StatusResuming
	resume := MessageDataResume{
		Token:     g.token,
		SessionID: *g.config.SessionID,
		Seq:       *g.config.LastSequenceReceived,
	}

	g.Logger().Debug(g.formatLogs("sending Resume command..."))
	if err := g.Send(context.TODO(), OpcodeResume, resume); err != nil {
		g.Logger().Error(g.formatLogs("error sending resume command err: ", err))
	}
}

func (g *gatewayImpl) listen(conn *websocket.Conn) {
	defer g.Logger().Debug(g.formatLogs("exiting listen goroutine..."))
loop:
	for {
		mt, reader, err := conn.NextReader()
		if err != nil {
			g.connMu.Lock()
			sameConnection := g.conn == conn
			g.connMu.Unlock()

			// if sameConnection is false, it means the connection has been closed by the user, and we can just exit
			if !sameConnection {
				return
			}

			reconnect := true
			if closeError, ok := err.(*websocket.CloseError); ok {
				closeCode := CloseEventCode(closeError.Code)
				reconnect = closeCode.ShouldReconnect()

				if closeCode == CloseEventCodeDisallowedIntents {
					var intentsURL string
					if id, err := tokenhelper.IDFromToken(g.token); err == nil {
						intentsURL = fmt.Sprintf("https://discord.com/developers/applications/%s/bot", *id)
					} else {
						intentsURL = "https://discord.com/developers/applications"
					}
					g.Logger().Error(g.formatLogsf("disallowed gateway intents supplied. go to %s and enable the privileged intent for your application. intents: %d", intentsURL, g.config.Intents))
				} else if closeCode == CloseEventCodeInvalidSeq {
					g.Logger().Error(g.formatLogs("invalid sequence provided. reconnecting..."))
					g.config.LastSequenceReceived = nil
					g.config.SessionID = nil
				} else {
					g.Logger().Error(g.formatLogsf("gateway close received, reconnect: %t, code: %d, error: %s", g.config.AutoReconnect && reconnect, closeError.Code, closeError.Text))
				}
			} else if errors.Is(err, net.ErrClosed) {
				// we closed the connection ourselves. Don't try to reconnect here
				reconnect = false
			} else {
				g.Logger().Debug(g.formatLogs("failed to read next message from gateway. error: ", err))
			}

			if g.config.AutoReconnect && reconnect {
				go g.reconnect(context.TODO())
			} else {
				g.Close(context.TODO())
				if g.closeHandlerFunc != nil {
					go g.closeHandlerFunc(g, err)
				}
			}
			return
		}

		event, err := g.parseMessage(mt, reader)
		if err != nil {
			g.Logger().Error(g.formatLogs("error while parsing gateway event. error: ", err))
			continue
		}

		switch event.Op {
<<<<<<< HEAD
		case discord.GatewayOpcodeHello:
			g.heartbeatInterval = time.Duration(event.D.(discord.GatewayMessageDataHello).HeartbeatInterval) * time.Millisecond
			g.lastHeartbeatReceived = time.Now().UTC()
			go g.heartbeat()

=======
		case OpcodeHello:
			g.lastHeartbeatReceived = time.Now().UTC()
			go g.heartbeat()

			g.heartbeatInterval = time.Duration(event.D.(MessageDataHello).HeartbeatInterval) * time.Millisecond

>>>>>>> c682129d
			if g.config.LastSequenceReceived == nil || g.config.SessionID == nil {
				g.identify()
			} else {
				g.resume()
			}

		case OpcodeDispatch:
			g.Logger().Trace(g.formatLogsf("received: OpcodeDispatch %s, data: %s", event.T, string(event.RawD)))

			// set last sequence received
			g.config.LastSequenceReceived = &event.S

			// get session id here
			if readyEvent, ok := event.D.(EventReady); ok {
				g.config.SessionID = &readyEvent.SessionID
				g.status = StatusReady
				g.Logger().Debug(g.formatLogs("ready event received"))
			}

			// push event to the command manager
			if g.config.EnableRawEvents {
				g.eventHandlerFunc(EventTypeRaw, event.S, g.config.ShardID, EventRaw{
					EventType: event.T,
					Payload:   bytes.NewReader(event.RawD),
				})
			}
			g.eventHandlerFunc(event.T, event.S, g.config.ShardID, event.D.(EventData))

		case OpcodeHeartbeat:
			g.Logger().Debug(g.formatLogs("received: OpcodeHeartbeat"))
			g.sendHeartbeat()

		case OpcodeReconnect:
			g.Logger().Debug(g.formatLogs("received: OpcodeReconnect"))
			g.CloseWithCode(context.TODO(), websocket.CloseServiceRestart, "received reconnect")
			go g.reconnect(context.TODO())
			break loop

		case OpcodeInvalidSession:
			canResume := event.D.(MessageDataInvalidSession)
			g.Logger().Debug(g.formatLogs("received: OpcodeInvalidSession, canResume: ", canResume))

			code := websocket.CloseNormalClosure
			if canResume {
				code = websocket.CloseServiceRestart
			} else {
				// clear resume info
				g.config.SessionID = nil
				g.config.LastSequenceReceived = nil
			}

			g.CloseWithCode(context.TODO(), code, "invalid session")
			go g.reconnect(context.TODO())
			break loop

		case OpcodeHeartbeatACK:
			g.Logger().Debug(g.formatLogs("received: OpcodeHeartbeatACK"))
			g.lastHeartbeatReceived = time.Now().UTC()
		}
	}
}

func (g *gatewayImpl) parseMessage(mt int, reader io.Reader) (Message, error) {
	var readCloser io.ReadCloser
	if mt == websocket.BinaryMessage {
		g.Logger().Trace(g.formatLogs("binary message received. decompressing..."))
		var err error
		readCloser, err = zlib.NewReader(reader)
		if err != nil {
			return Message{}, fmt.Errorf("failed to decompress zlib: %w", err)
		}
	} else {
		readCloser = io.NopCloser(reader)
	}
	defer func() {
		_ = readCloser.Close()
	}()

	var message Message
	if err := json.NewDecoder(readCloser).Decode(&message); err != nil {
		g.Logger().Error(g.formatLogs("error decoding websocket message: ", err))
		return Message{}, err
	}
	return message, nil
}<|MERGE_RESOLUTION|>--- conflicted
+++ resolved
@@ -359,20 +359,11 @@
 		}
 
 		switch event.Op {
-<<<<<<< HEAD
-		case discord.GatewayOpcodeHello:
-			g.heartbeatInterval = time.Duration(event.D.(discord.GatewayMessageDataHello).HeartbeatInterval) * time.Millisecond
+		case OpcodeHello:
+			g.heartbeatInterval = time.Duration(event.D.(MessageDataHello).HeartbeatInterval) * time.Millisecond
 			g.lastHeartbeatReceived = time.Now().UTC()
 			go g.heartbeat()
 
-=======
-		case OpcodeHello:
-			g.lastHeartbeatReceived = time.Now().UTC()
-			go g.heartbeat()
-
-			g.heartbeatInterval = time.Duration(event.D.(MessageDataHello).HeartbeatInterval) * time.Millisecond
-
->>>>>>> c682129d
 			if g.config.LastSequenceReceived == nil || g.config.SessionID == nil {
 				g.identify()
 			} else {
