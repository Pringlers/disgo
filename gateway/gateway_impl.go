package gateway

import (
	"bytes"
	"compress/zlib"
	"context"
	"fmt"
	"io"
	"io/ioutil"
	"net/http"
	"time"

	"github.com/disgoorg/disgo/discord"
	"github.com/disgoorg/disgo/internal/tokenhelper"
	"github.com/disgoorg/disgo/json"
	"github.com/disgoorg/disgo/rest/route"
	"github.com/disgoorg/log"

	"github.com/gorilla/websocket"
)

var _ Gateway = (*gatewayImpl)(nil)

<<<<<<< HEAD
func New(token string, url string, eventHandlerFunc EventHandlerFunc, config *Config) Gateway {
	if config == nil {
		config = &DefaultConfig
	}
	if config.Logger == nil {
		config.Logger = log.Default()
	}
	if config.RateLimiterConfig == nil {
		config.RateLimiterConfig = &grate.DefaultConfig
	}
	if config.RateLimiterConfig.Logger == nil {
		config.RateLimiterConfig.Logger = config.Logger
	}
	if config.RateLimiter == nil {
		config.RateLimiter = grate.NewLimiter(config.RateLimiterConfig)
	}
	config.EventHandlerFunc = eventHandlerFunc

	return &gatewayImpl{
		config: *config,
		token:  token,
		url:    url,
		status: StatusUnconnected,
=======
func New(token string, eventHandlerFunc EventHandlerFunc, opts ...ConfigOpt) Gateway {
	config := DefaultConfig()
	config.Apply(opts)

	return &gatewayImpl{
		config:           *config,
		eventHandlerFunc: eventHandlerFunc,
		token:            token,
		status:           StatusUnconnected,
>>>>>>> 59f8a249
	}
}

type gatewayImpl struct {
<<<<<<< HEAD
	config     Config
	token      string
	url        string
=======
	config           Config
	eventHandlerFunc EventHandlerFunc
	token            string
>>>>>>> 59f8a249

	conn            *websocket.Conn
	heartbeatTicker *time.Ticker
	status          Status

	heartbeatInterval     time.Duration
	lastHeartbeatSent     time.Time
	lastHeartbeatReceived time.Time
}

func (g *gatewayImpl) Logger() log.Logger {
	return g.config.Logger
}

func (g *gatewayImpl) ShardID() int {
	return g.config.ShardID
}

func (g *gatewayImpl) ShardCount() int {
	return g.config.ShardCount
<<<<<<< HEAD
}

func (g *gatewayImpl) formatLogsf(format string, a ...interface{}) string {
	if g.ShardCount() > 1 {
		return fmt.Sprintf("[%d/%d] %s", g.ShardID(), g.ShardCount(), fmt.Sprintf(format, a...))
=======
}

func (g *gatewayImpl) GatewayIntents() discord.GatewayIntents {
	return g.config.GatewayIntents
}

func (g *gatewayImpl) formatLogsf(format string, a ...any) string {
	if g.config.ShardCount > 1 {
		return fmt.Sprintf("[%d/%d] %s", g.config.ShardID, g.config.ShardCount, fmt.Sprintf(format, a...))
>>>>>>> 59f8a249
	}
	return fmt.Sprintf(format, a...)
}

<<<<<<< HEAD
func (g *gatewayImpl) formatLogs(a ...interface{}) string {
	if g.ShardCount() > 1 {
		return fmt.Sprintf("[%d/%d] %s", g.ShardID(), g.ShardCount(), fmt.Sprint(a...))
=======
func (g *gatewayImpl) formatLogs(a ...any) string {
	if g.config.ShardCount > 1 {
		return fmt.Sprintf("[%d/%d] %s", g.config.ShardID, g.config.ShardCount, fmt.Sprint(a...))
>>>>>>> 59f8a249
	}
	return fmt.Sprint(a...)
}

func (g *gatewayImpl) Open(ctx context.Context) error {
	g.Logger().Debug(g.formatLogs("opening gateway connection"))
	if g.conn != nil {
		return discord.ErrGatewayAlreadyConnected
	}
	g.status = StatusConnecting

	gatewayURL := g.config.GatewayURL + "?v=" + route.APIVersion + "&encoding=json"
	var rs *http.Response
	var err error
	g.conn, rs, err = websocket.DefaultDialer.DialContext(ctx, gatewayURL, nil)
	if err != nil {
		g.Close(ctx)
		body := "null"
		if rs != nil && rs.Body != nil {
			defer rs.Body.Close()
			rawBody, bErr := ioutil.ReadAll(rs.Body)
			if bErr != nil {
				g.Logger().Error(g.formatLogs("error while reading response body: ", err))
			}
			body = string(rawBody)
		}

		g.Logger().Error(g.formatLogsf("error connecting to the gateway. url: %s, error: %s, body: %s", gatewayURL, err, body))
		return err
	}

	g.status = StatusWaitingForHello

	go g.listen()

	return nil
}

func (g *gatewayImpl) Close(ctx context.Context) {
	g.CloseWithCode(ctx, websocket.CloseNormalClosure, "Shutting down")
}

func (g *gatewayImpl) CloseWithCode(ctx context.Context, code int, message string) {
	g.Logger().Debug(g.formatLogsf("closing gateway connection with code: %d, message: %s", code, message))
	_ = g.config.RateLimiter.Close(ctx)

	if g.heartbeatTicker != nil {
		g.Logger().Debug(g.formatLogs("closing heartbeat goroutines..."))
		g.heartbeatTicker.Stop()
		g.heartbeatTicker = nil
	}

	if g.conn != nil {
		err := g.conn.WriteMessage(websocket.CloseMessage, websocket.FormatCloseMessage(code, message))
		if err != nil && err != websocket.ErrCloseSent {
			g.Logger().Error(g.formatLogs("error writing close code. error: ", err))
		}

		err = g.conn.Close()
		if err != nil {
			g.Logger().Error(g.formatLogs("error closing conn: ", err))
		}
		g.conn = nil
	}
}

func (g *gatewayImpl) Status() Status {
	return g.status
}

func (g *gatewayImpl) Send(ctx context.Context, op discord.GatewayOpcode, d discord.GatewayMessageData) error {
	if g.conn == nil {
		return discord.ErrShardNotConnected
	}

	if err := g.config.RateLimiter.Wait(ctx); err != nil {
		return err
	}

	defer g.config.RateLimiter.Unlock()
	data, err := json.Marshal(discord.GatewayMessage{
		Op: op,
		D:  d,
	})
	if err != nil {
		return err
	}
	g.Logger().Trace(g.formatLogs("sending gateway command: ", string(data)))
	return g.conn.WriteMessage(websocket.TextMessage, data)
}

func (g *gatewayImpl) Latency() time.Duration {
	return g.lastHeartbeatReceived.Sub(g.lastHeartbeatSent)
}

func (g *gatewayImpl) ReOpen(ctx context.Context, delay time.Duration) error {
	return g.reOpen(ctx, 0, delay)
}

func (g *gatewayImpl) reOpen(ctx context.Context, try int, delay time.Duration) error {
	if try >= g.config.MaxReconnectTries-1 {
		return fmt.Errorf("failed to reconnect. exceeded max reconnect tries of %d reached", g.config.MaxReconnectTries)
	}
	timer := time.NewTimer(time.Duration(try) * delay)
	defer timer.Stop()
	select {
	case <-ctx.Done():
		timer.Stop()
		return ctx.Err()
	case <-timer.C:
	}

	g.Close(ctx)

	g.Logger().Debug(g.formatLogs("reconnecting gateway..."))
	if err := g.Open(ctx); err != nil {
		if err == discord.ErrGatewayAlreadyConnected {
			return err
		}
		g.Logger().Error(g.formatLogs("failed to reconnect gateway. error: ", err))
		g.status = StatusDisconnected
		return g.reOpen(ctx, try+1, delay)
	}
	return nil
}

func (g *gatewayImpl) reconnect(ctx context.Context) {
	err := g.ReOpen(ctx, time.Second)
	if ctx.Err() != nil {
		g.Logger().Error(g.formatLogs("failed to reopen gateway", err))
	}
}

func (g *gatewayImpl) heartbeat() {
	g.heartbeatTicker = time.NewTicker(g.heartbeatInterval)
	defer g.heartbeatTicker.Stop()
	defer g.Logger().Debug(g.formatLogs("exiting heartbeat goroutine..."))

	for range g.heartbeatTicker.C {
		g.sendHeartbeat()
	}
}

func (g *gatewayImpl) sendHeartbeat() {
	g.Logger().Debug(g.formatLogs("sending heartbeat..."))

	ctx, cancel := context.WithTimeout(context.Background(), g.heartbeatInterval)
	defer cancel()
	if err := g.Send(ctx, discord.GatewayOpcodeHeartbeat, (*discord.GatewayMessageDataHeartbeat)(g.config.LastSequenceReceived)); err != nil && err != discord.ErrShardNotConnected {
		g.Logger().Error(g.formatLogs("failed to send heartbeat. error: ", err))
		g.CloseWithCode(context.TODO(), websocket.CloseServiceRestart, "heartbeat timeout")
		go g.reconnect(context.TODO())
		return
	}
	g.lastHeartbeatSent = time.Now().UTC()
}

func (g *gatewayImpl) connect() {
	g.status = StatusIdentifying
	g.Logger().Debug(g.formatLogs("sending Identify command..."))

	identify := discord.GatewayMessageDataIdentify{
		Token: g.token,
		Properties: discord.IdentifyCommandDataProperties{
			OS:      g.config.OS,
			Browser: g.config.Browser,
			Device:  g.config.Device,
		},
		Compress:       g.config.Compress,
		LargeThreshold: g.config.LargeThreshold,
		GatewayIntents: g.config.GatewayIntents,
		Presence:       g.config.Presence,
	}
	if g.ShardCount() > 1 {
		identify.Shard = []int{g.ShardID(), g.ShardCount()}
	}

	if err := g.Send(context.TODO(), discord.GatewayOpcodeIdentify, identify); err != nil {
		g.Logger().Error(g.formatLogs("error sending Identify command err: ", err))
	}
	g.status = StatusWaitingForReady
}

func (g *gatewayImpl) resume() {
	g.status = StatusResuming
	resume := discord.GatewayMessageDataResume{
		Token:     g.token,
		SessionID: *g.config.SessionID,
		Seq:       *g.config.LastSequenceReceived,
	}

	g.Logger().Info(g.formatLogs("sending Resume command..."))
	if err := g.Send(context.TODO(), discord.GatewayOpcodeResume, resume); err != nil {
		g.Logger().Error(g.formatLogs("error sending resume command err: ", err))
	}
}

func (g *gatewayImpl) listen() {
	defer g.Logger().Debug(g.formatLogs("exiting listen goroutine..."))
	for {
		if g.conn == nil {
			return
		}
		mt, reader, err := g.conn.NextReader()
		if err != nil {
			reconnect := true
			if closeError, ok := err.(*websocket.CloseError); ok {
				closeCode := discord.GatewayCloseEventCode(closeError.Code)
				reconnect = closeCode.ShouldReconnect()

				if closeCode == discord.GatewayCloseEventCodeDisallowedIntents {
					var intentsURL string
					if id, err := tokenhelper.IDFromToken(g.token); err == nil {
						intentsURL = fmt.Sprintf("https://discord.com/developers/applications/%s/bot", *id)
					} else {
						intentsURL = "https://discord.com/developers/applications"
					}
					g.Logger().Error(g.formatLogsf("disallowed gateway intents supplied. go to %s and enable the privileged intent for your application. intents: %d", intentsURL, g.config.GatewayIntents))
				} else if closeCode == discord.GatewayCloseEventCodeInvalidSeq {
					g.Logger().Error(g.formatLogs("invalid sequence provided. reconnecting..."))
					g.config.LastSequenceReceived = nil
					g.config.SessionID = nil
				} else {
					g.Logger().Error(g.formatLogsf("gateway close received, reconnect: %t, code: %d, error: %s", reconnect && g.config.AutoReconnect, closeError.Code, closeError.Text))
				}
			} else {
				g.Logger().Error(g.formatLogs("failed to read next message from gateway. error: ", err))
			}

			if g.config.AutoReconnect && reconnect {
				go g.reconnect(context.TODO())
			} else {
				g.Close(context.TODO())
			}
			return
		}

		event, err := g.parseGatewayMessage(mt, reader)
		if err != nil {
			g.Logger().Error(g.formatLogs("error while parsing gateway event. error: ", err))
			continue
		}

		switch event.Op {
		case discord.GatewayOpcodeHello:
			g.lastHeartbeatReceived = time.Now().UTC()
			g.lastHeartbeatSent = time.Now().UTC()

			g.heartbeatInterval = time.Duration(event.D.(discord.GatewayMessageDataHello).HeartbeatInterval) * time.Millisecond

			if g.config.LastSequenceReceived == nil || g.config.SessionID == nil {
				g.connect()
			} else {
				g.resume()
			}
			go g.heartbeat()

		case discord.GatewayOpcodeDispatch:
			data := event.D.(discord.GatewayMessageDataDispatch)
			g.Logger().Trace(g.formatLogsf("received: OpcodeDispatch %s, data: %s", event.T, string(data)))

			// set last sequence received
			g.config.LastSequenceReceived = &event.S

			// get session id here
			if event.T == discord.GatewayEventTypeReady {
				var readyEvent discord.GatewayEventReady
				if err = json.Unmarshal(data, &readyEvent); err != nil {
					g.Logger().Error(g.formatLogs("Error parsing ready event. error: ", err))
					continue
				}
				g.config.SessionID = &readyEvent.SessionID
				g.status = StatusReady
				g.Logger().Debug(g.formatLogs("ready event received"))
			}

			// push event to the command manager
<<<<<<< HEAD
			g.config.EventHandlerFunc(event.T, event.S, g.ShardID(), bytes.NewBuffer(event.D))
=======
			g.eventHandlerFunc(event.T, event.S, bytes.NewBuffer(data))
>>>>>>> 59f8a249

		case discord.GatewayOpcodeHeartbeat:
			g.Logger().Debug(g.formatLogs("received: OpcodeHeartbeat"))
			g.sendHeartbeat()

		case discord.GatewayOpcodeReconnect:
			g.Logger().Debug(g.formatLogs("received: OpcodeReconnect"))
			g.CloseWithCode(context.TODO(), websocket.CloseServiceRestart, "received reconnect")
			go g.reconnect(context.TODO())

		case discord.GatewayOpcodeInvalidSession:
			canResume := event.D.(discord.GatewayMessageDataInvalidSession)
			g.Logger().Debug(g.formatLogs("received: OpcodeInvalidSession, canResume: ", canResume))
			if canResume {
				g.CloseWithCode(context.TODO(), websocket.CloseServiceRestart, "invalid session")
			} else {
				g.Close(context.TODO())
				// clear resume info
				g.config.SessionID = nil
				g.config.LastSequenceReceived = nil
			}
			go g.reconnect(context.TODO())

		case discord.GatewayOpcodeHeartbeatACK:
			g.Logger().Debug(g.formatLogs("received: OpcodeHeartbeatACK"))
			g.lastHeartbeatReceived = time.Now().UTC()
		}
	}
}

func (g *gatewayImpl) parseGatewayMessage(mt int, reader io.Reader) (*discord.GatewayMessage, error) {
	var finalReadCloser io.ReadCloser
	if mt == websocket.BinaryMessage {
		g.Logger().Trace(g.formatLogs("binary message received. decompressing..."))
		readCloser, err := zlib.NewReader(reader)
		if err != nil {
			return nil, fmt.Errorf("failed to decompress zlib: %w", err)
		}
		finalReadCloser = readCloser
	} else {
		finalReadCloser = io.NopCloser(reader)
	}
	defer finalReadCloser.Close()

	var message discord.GatewayMessage
	if err := json.NewDecoder(finalReadCloser).Decode(&message); err != nil {
		g.Logger().Error(g.formatLogs("error decoding websocket message: ", err))
		return nil, err
	}
	return &message, nil
}<|MERGE_RESOLUTION|>--- conflicted
+++ resolved
@@ -21,31 +21,6 @@
 
 var _ Gateway = (*gatewayImpl)(nil)
 
-<<<<<<< HEAD
-func New(token string, url string, eventHandlerFunc EventHandlerFunc, config *Config) Gateway {
-	if config == nil {
-		config = &DefaultConfig
-	}
-	if config.Logger == nil {
-		config.Logger = log.Default()
-	}
-	if config.RateLimiterConfig == nil {
-		config.RateLimiterConfig = &grate.DefaultConfig
-	}
-	if config.RateLimiterConfig.Logger == nil {
-		config.RateLimiterConfig.Logger = config.Logger
-	}
-	if config.RateLimiter == nil {
-		config.RateLimiter = grate.NewLimiter(config.RateLimiterConfig)
-	}
-	config.EventHandlerFunc = eventHandlerFunc
-
-	return &gatewayImpl{
-		config: *config,
-		token:  token,
-		url:    url,
-		status: StatusUnconnected,
-=======
 func New(token string, eventHandlerFunc EventHandlerFunc, opts ...ConfigOpt) Gateway {
 	config := DefaultConfig()
 	config.Apply(opts)
@@ -55,20 +30,13 @@
 		eventHandlerFunc: eventHandlerFunc,
 		token:            token,
 		status:           StatusUnconnected,
->>>>>>> 59f8a249
 	}
 }
 
 type gatewayImpl struct {
-<<<<<<< HEAD
-	config     Config
-	token      string
-	url        string
-=======
 	config           Config
 	eventHandlerFunc EventHandlerFunc
 	token            string
->>>>>>> 59f8a249
 
 	conn            *websocket.Conn
 	heartbeatTicker *time.Ticker
@@ -89,13 +57,6 @@
 
 func (g *gatewayImpl) ShardCount() int {
 	return g.config.ShardCount
-<<<<<<< HEAD
-}
-
-func (g *gatewayImpl) formatLogsf(format string, a ...interface{}) string {
-	if g.ShardCount() > 1 {
-		return fmt.Sprintf("[%d/%d] %s", g.ShardID(), g.ShardCount(), fmt.Sprintf(format, a...))
-=======
 }
 
 func (g *gatewayImpl) GatewayIntents() discord.GatewayIntents {
@@ -105,20 +66,13 @@
 func (g *gatewayImpl) formatLogsf(format string, a ...any) string {
 	if g.config.ShardCount > 1 {
 		return fmt.Sprintf("[%d/%d] %s", g.config.ShardID, g.config.ShardCount, fmt.Sprintf(format, a...))
->>>>>>> 59f8a249
 	}
 	return fmt.Sprintf(format, a...)
 }
 
-<<<<<<< HEAD
-func (g *gatewayImpl) formatLogs(a ...interface{}) string {
-	if g.ShardCount() > 1 {
-		return fmt.Sprintf("[%d/%d] %s", g.ShardID(), g.ShardCount(), fmt.Sprint(a...))
-=======
 func (g *gatewayImpl) formatLogs(a ...any) string {
 	if g.config.ShardCount > 1 {
 		return fmt.Sprintf("[%d/%d] %s", g.config.ShardID, g.config.ShardCount, fmt.Sprint(a...))
->>>>>>> 59f8a249
 	}
 	return fmt.Sprint(a...)
 }
@@ -396,11 +350,7 @@
 			}
 
 			// push event to the command manager
-<<<<<<< HEAD
-			g.config.EventHandlerFunc(event.T, event.S, g.ShardID(), bytes.NewBuffer(event.D))
-=======
 			g.eventHandlerFunc(event.T, event.S, bytes.NewBuffer(data))
->>>>>>> 59f8a249
 
 		case discord.GatewayOpcodeHeartbeat:
 			g.Logger().Debug(g.formatLogs("received: OpcodeHeartbeat"))
