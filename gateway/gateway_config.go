--- conflicted
+++ resolved
@@ -19,25 +19,6 @@
 }
 
 type Config struct {
-<<<<<<< HEAD
-	Logger               log.Logger
-	EventHandlerFunc     EventHandlerFunc
-	LargeThreshold       int
-	GatewayIntents       discord.GatewayIntents
-	ShardID              int
-	ShardCount           int
-	Compress             bool
-	SessionID            *string
-	LastSequenceReceived *discord.GatewaySequence
-	AutoReconnect        bool
-	MaxReconnectTries    int
-	RateLimiter          grate.Limiter
-	RateLimiterConfig    *grate.Config
-	Presence             *discord.UpdatePresenceCommandData
-	OS                   string
-	Browser              string
-	Device               string
-=======
 	Logger                log.Logger
 	LargeThreshold        int
 	GatewayIntents        discord.GatewayIntents
@@ -55,7 +36,6 @@
 	OS                    string
 	Browser               string
 	Device                string
->>>>>>> 59f8a249
 }
 
 type ConfigOpt func(config *Config)
