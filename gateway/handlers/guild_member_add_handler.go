--- conflicted
+++ resolved
@@ -20,13 +20,8 @@
 }
 
 // HandleGatewayEvent handles the specific raw gateway event
-<<<<<<< HEAD
 func (h *gatewayHandlerGuildMemberAdd) HandleGatewayEvent(client bot.Client, sequenceNumber int, shardID int, v any) {
-	member := *v.(*discord.GatewayEventGuildMemberAdd)
-=======
-func (h *gatewayHandlerGuildMemberAdd) HandleGatewayEvent(client bot.Client, sequenceNumber int, v any) {
 	member := *v.(*discord.Member)
->>>>>>> 96d78fe2
 
 	if guild, ok := client.Caches().Guilds().Get(member.GuildID); ok {
 		guild.MemberCount++
