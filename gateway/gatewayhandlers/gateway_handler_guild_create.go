--- conflicted
+++ resolved
@@ -29,32 +29,21 @@
 	wasUnready := bot.Caches.GuildCache().IsUnready(shardID, payload.ID)
 	wasUnavailable := bot.Caches.GuildCache().IsUnavailable(payload.ID)
 
-<<<<<<< HEAD
-	for _, channel := range guild.Channels {
-		channel.GuildID = guild.ID
-		bot.EntityBuilder.CreateChannel(channel, core.CacheStrategyYes)
-	}
-
-	for _, thread := range guild.Threads {
-		thread.GuildID = guild.ID
-		bot.EntityBuilder.CreateChannel(thread, core.CacheStrategyYes)
-	}
-
-	for _, role := range guild.Roles {
-		role.GuildID = guild.ID
-		bot.EntityBuilder.CreateRole(guild.ID, role, core.CacheStrategyYes)
-=======
 	guild := bot.EntityBuilder.CreateGuild(payload.Guild, core.CacheStrategyYes)
 
 	for _, channel := range payload.Channels {
 		channel.GuildID = &payload.ID
 		bot.EntityBuilder.CreateChannel(channel, core.CacheStrategyYes)
 	}
+	
+	for _, thread := range guild.Threads {
+		thread.GuildID = guild.ID
+		bot.EntityBuilder.CreateChannel(thread, core.CacheStrategyYes)
+	}
 
 	for _, role := range payload.Roles {
 		role.GuildID = payload.ID
 		bot.EntityBuilder.CreateRole(payload.ID, role, core.CacheStrategyYes)
->>>>>>> 1b4d0077
 	}
 
 	for _, member := range payload.Members {
