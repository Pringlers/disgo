package internal

import (
	"encoding/json"

	"github.com/DisgoOrg/disgo/api"
)

func newEntityBuilderImpl(disgo api.Disgo) api.EntityBuilder {
	return &EntityBuilderImpl{disgo: disgo}
}

// EntityBuilderImpl is used for creating structs used by Disgo
type EntityBuilderImpl struct {
	disgo api.Disgo
}

// Disgo returns the api.Disgo client
func (b *EntityBuilderImpl) Disgo() api.Disgo {
	return b.disgo
}

func (b EntityBuilderImpl) createInteraction(fullInteraction *api.FullInteraction, c chan api.InteractionResponse, updateCache api.CacheStrategy) *api.Interaction {
	interaction := &api.Interaction{
		Disgo:           b.disgo,
		ResponseChannel: c,
		Replied:         false,
		ID:              fullInteraction.ID,
		Type:            fullInteraction.Type,
		GuildID:         fullInteraction.GuildID,
		ChannelID:       fullInteraction.ChannelID,
		Token:           fullInteraction.Token,
		Version:         fullInteraction.Version,
	}

	if fullInteraction.Member != nil {
		interaction.Member = b.CreateMember(*fullInteraction.GuildID, fullInteraction.Member, api.CacheStrategyYes)
	}
	if fullInteraction.User != nil {
		interaction.User = b.CreateUser(fullInteraction.User, updateCache)
	}
	return interaction
}

<<<<<<< HEAD
=======
// CreateButtonInteraction creates a api.ButtonInteraction from the full interaction response
func (b *EntityBuilderImpl) CreateButtonInteraction(fullInteraction *api.FullInteraction, c chan api.InteractionResponse, updateCache api.CacheStrategy) *api.ButtonInteraction {
	var data *api.ButtonInteractionData
	_ = json.Unmarshal(fullInteraction.Data, &data)

	return &api.ButtonInteraction{
		Interaction: b.createInteraction(fullInteraction, c, updateCache),
		Message:     b.CreateMessage(fullInteraction.Message, updateCache),
		Data:        data,
	}
}

>>>>>>> 82cd498c
// CreateCommandInteraction creates a api.CommandInteraction from the full interaction response
func (b *EntityBuilderImpl) CreateCommandInteraction(fullInteraction *api.FullInteraction, c chan api.InteractionResponse, updateCache api.CacheStrategy) *api.CommandInteraction {
	var data *api.CommandInteractionData
	_ = json.Unmarshal(fullInteraction.Data, &data)

	if data.Resolved != nil {
		resolved := data.Resolved
		if resolved.Users != nil {
			for _, user := range resolved.Users {
				user = b.CreateUser(user, updateCache)
			}
		}
		if resolved.Members != nil {
			for id, member := range resolved.Members {
				member.User = resolved.Users[id]
				member = b.CreateMember(member.GuildID, member, updateCache)
			}
		}
		if resolved.Roles != nil {
			for _, role := range resolved.Roles {
				role = b.CreateRole(role.GuildID, role, updateCache)
			}
		}
		// TODO how do we cache partial channels?
		/*if resolved.Channels != nil {
			for _, channel := range resolved.Channels {
				channel.Disgo = disgo
				disgo.Cache().CacheChannel(channel)
			}
		}*/
	}

	return &api.CommandInteraction{
		Interaction: b.createInteraction(fullInteraction, c, updateCache),
		Data:        data,
	}
}

// CreateComponentInteraction creates a api.ComponentInteraction from the api.FullInteraction response
func (b *EntityBuilderImpl) CreateComponentInteraction(fullInteraction *api.FullInteraction, c chan api.InteractionResponse, updateCache api.CacheStrategy) *api.ComponentInteraction {
	var data *api.ComponentInteractionData
	_ = json.Unmarshal(fullInteraction.Data, &data)

	return &api.ComponentInteraction{
		Interaction: b.createInteraction(fullInteraction, c, updateCache),
		Message:     b.CreateMessage(fullInteraction.FullMessage, updateCache),
		Data: &api.ComponentInteractionData{
			ComponentType: data.ComponentType,
			CustomID:      data.CustomID,
		},
	}
}

// CreateButtonInteraction creates a api.ButtonInteraction from the api.FullInteraction response
func (b *EntityBuilderImpl) CreateButtonInteraction(fullInteraction *api.FullInteraction, cInteraction *api.ComponentInteraction) *api.ButtonInteraction {
	var data *api.ButtonInteractionData
	_ = json.Unmarshal(fullInteraction.Data, &data)

	return &api.ButtonInteraction{
		ComponentInteraction: cInteraction,
		Data:                 data,
	}
}

// CreateDropdownInteraction creates a api.DropdownInteraction from the full interaction response
func (b *EntityBuilderImpl) CreateDropdownInteraction(fullInteraction *api.FullInteraction, cInteraction *api.ComponentInteraction) *api.DropdownInteraction {
	var data *api.DropdownInteractionData
	_ = json.Unmarshal(fullInteraction.Data, &data)

	return &api.DropdownInteraction{
		ComponentInteraction: cInteraction,
		Data:                 data,
	}
}

// CreateGlobalCommand returns a new api.Command entity
func (b *EntityBuilderImpl) CreateGlobalCommand(command *api.Command, updateCache api.CacheStrategy) *api.Command {
	command.Disgo = b.Disgo()
	if updateCache(b.Disgo()) {
		return b.Disgo().Cache().CacheGlobalCommand(command)
	}
	return command
}

// CreateUser returns a new api.User entity
func (b *EntityBuilderImpl) CreateUser(user *api.User, updateCache api.CacheStrategy) *api.User {
	user.Disgo = b.Disgo()
	if updateCache(b.Disgo()) {
		return b.Disgo().Cache().CacheUser(user)
	}
	return user
}

<<<<<<< HEAD
func (b *EntityBuilderImpl) createComponent(unmarshalComponent api.UnmarshalComponent, updateCache api.CacheStrategy) api.Component {
	switch unmarshalComponent.ComponentType {
	case api.ComponentTypeActionRow:
		components := make([]api.Component, len(unmarshalComponent.Components))
		for i, unmarshalC := range unmarshalComponent.Components {
			components[i] = b.createComponent(unmarshalC, updateCache)
		}
		return &api.ActionRow{
			ComponentImpl: api.ComponentImpl{
				ComponentType: api.ComponentTypeActionRow,
			},
			Components: components,
		}

	case api.ComponentTypeButton:
		button := &api.Button{
			ComponentImpl: api.ComponentImpl{
				ComponentType: api.ComponentTypeButton,
			},
			Style:    unmarshalComponent.Style,
			Label:    unmarshalComponent.Label,
			CustomID: unmarshalComponent.CustomID,
			URL:      unmarshalComponent.URL,
			Disabled: unmarshalComponent.Disabled,
		}
		if unmarshalComponent.Emoji != nil {
			button.Emoji = b.CreateEmoji("", unmarshalComponent.Emoji, updateCache)
		}
		return button
	case api.ComponentTypeDropdown:
		dropdown := &api.Dropdown{
			ComponentImpl: api.ComponentImpl{
				ComponentType: api.ComponentTypeButton,
			},
			CustomID:    unmarshalComponent.CustomID,
			Placeholder: unmarshalComponent.Placeholder,
			MinValues:   unmarshalComponent.MinValues,
			MaxValues:   unmarshalComponent.MaxValues,
			Options:     unmarshalComponent.Options,
		}
		return dropdown

	default:
		b.Disgo().Logger().Errorf("unexpected component type %d received", unmarshalComponent.ComponentType)
		return nil
	}
}

=======
>>>>>>> 82cd498c
// CreateMessage returns a new api.Message entity
func (b *EntityBuilderImpl) CreateMessage(message *api.Message, updateCache api.CacheStrategy) *api.Message {
	message.Disgo = b.Disgo()

	if message.Member != nil {
		message.Member.User = message.Author
		message.Member = b.CreateMember(*message.GuildID, message.Member, updateCache)
	}
	if message.Author != nil {
		message.Author = b.CreateUser(message.Author, updateCache)
	}

	// TODO: should we cache mentioned users, members, etc?
	if updateCache(b.Disgo()) {
		return b.Disgo().Cache().CacheMessage(message)
	}
	return message
}

// CreateGuild returns a new api.Guild entity
func (b *EntityBuilderImpl) CreateGuild(fullGuild *api.FullGuild, updateCache api.CacheStrategy) *api.Guild {
	guild := fullGuild.Guild
	guild.Disgo = b.Disgo()

	for _, channel := range fullGuild.Channels {
		channel.GuildID = &guild.ID
		switch channel.Type {
		case api.ChannelTypeText, api.ChannelTypeNews:
			b.Disgo().EntityBuilder().CreateTextChannel(channel, api.CacheStrategyYes)
		case api.ChannelTypeVoice:
			b.Disgo().EntityBuilder().CreateVoiceChannel(channel, api.CacheStrategyYes)
		case api.ChannelTypeCategory:
			b.Disgo().EntityBuilder().CreateCategory(channel, api.CacheStrategyYes)
		case api.ChannelTypeStore:
			b.Disgo().EntityBuilder().CreateStoreChannel(channel, api.CacheStrategyYes)
		}
	}

	for _, role := range fullGuild.Roles {
		b.Disgo().EntityBuilder().CreateRole(guild.ID, role, api.CacheStrategyYes)
	}

	for _, member := range fullGuild.Members {
		b.Disgo().EntityBuilder().CreateMember(guild.ID, member, api.CacheStrategyYes)
	}

	for _, voiceState := range fullGuild.VoiceStates {
		b.Disgo().EntityBuilder().CreateVoiceState(guild.ID, voiceState, api.CacheStrategyYes)
	}

	for _, emote := range fullGuild.Emojis {
		b.Disgo().EntityBuilder().CreateEmoji(guild.ID, emote, api.CacheStrategyYes)
	}

	// TODO: presence
	/*for i := range fullGuild.Presences {
		presence := fullGuild.Presences[i]
		presence.Disgo = disgo
		b.Disgo().Cache().CachePresence(presence)
	}*/

	if updateCache(b.Disgo()) {
		return b.Disgo().Cache().CacheGuild(guild)
	}
	return guild
}

// CreateMember returns a new api.Member entity
func (b *EntityBuilderImpl) CreateMember(guildID api.Snowflake, member *api.Member, updateCache api.CacheStrategy) *api.Member {
	member.Disgo = b.Disgo()
	member.GuildID = guildID
	member.User = b.CreateUser(member.User, updateCache)
	if updateCache(b.Disgo()) {
		return b.Disgo().Cache().CacheMember(member)
	}
	return member
}

// CreateVoiceState returns a new api.VoiceState entity
func (b *EntityBuilderImpl) CreateVoiceState(guildID api.Snowflake, voiceState *api.VoiceState, updateCache api.CacheStrategy) *api.VoiceState {
	voiceState.Disgo = b.Disgo()
	voiceState.GuildID = guildID
	b.Disgo().Logger().Infof("voiceState: %+v", voiceState)

	if updateCache(b.Disgo()) {
		return b.Disgo().Cache().CacheVoiceState(voiceState)
	}
	return voiceState
}

// CreateGuildCommand returns a new api.Command entity
func (b *EntityBuilderImpl) CreateGuildCommand(guildID api.Snowflake, command *api.Command, updateCache api.CacheStrategy) *api.Command {
	command.Disgo = b.Disgo()
	command.GuildID = &guildID
	if updateCache(b.Disgo()) {
		return b.Disgo().Cache().CacheGuildCommand(command)
	}
	return command
}

// CreateGuildCommandPermissions returns a new api.GuildCommandPermissions entity
func (b *EntityBuilderImpl) CreateGuildCommandPermissions(guildCommandPermissions *api.GuildCommandPermissions, updateCache api.CacheStrategy) *api.GuildCommandPermissions {
	guildCommandPermissions.Disgo = b.Disgo()
	if updateCache(b.Disgo()) && b.Disgo().Cache().CacheFlags().Has(api.CacheFlagCommandPermissions) {
		if cmd := b.Disgo().Cache().Command(guildCommandPermissions.ID); cmd != nil {
			cmd.GuildPermissions[guildCommandPermissions.GuildID] = guildCommandPermissions
		}
	}
	return guildCommandPermissions
}

// CreateRole returns a new api.Role entity
func (b *EntityBuilderImpl) CreateRole(guildID api.Snowflake, role *api.Role, updateCache api.CacheStrategy) *api.Role {
	role.Disgo = b.Disgo()
	role.GuildID = guildID
	if updateCache(b.Disgo()) {
		return b.Disgo().Cache().CacheRole(role)
	}
	return role
}

// CreateTextChannel returns a new api.TextChannel entity
func (b *EntityBuilderImpl) CreateTextChannel(channel *api.Channel, updateCache api.CacheStrategy) *api.TextChannel {
	channel.Disgo = b.Disgo()
	textChannel := &api.TextChannel{
		MessageChannel: api.MessageChannel{
			Channel: *channel,
		},
		GuildChannel: api.GuildChannel{
			Channel: *channel,
		},
	}
	if updateCache(b.Disgo()) {
		return b.Disgo().Cache().CacheTextChannel(textChannel)
	}
	return textChannel
}

// CreateVoiceChannel returns a new api.VoiceChannel entity
func (b *EntityBuilderImpl) CreateVoiceChannel(channel *api.Channel, updateCache api.CacheStrategy) *api.VoiceChannel {
	channel.Disgo = b.Disgo()
	voiceChannel := &api.VoiceChannel{
		GuildChannel: api.GuildChannel{
			Channel: *channel,
		},
	}
	if updateCache(b.Disgo()) {
		return b.Disgo().Cache().CacheVoiceChannel(voiceChannel)
	}
	return voiceChannel
}

// CreateStoreChannel returns a new api.StoreChannel entity
func (b *EntityBuilderImpl) CreateStoreChannel(channel *api.Channel, updateCache api.CacheStrategy) *api.StoreChannel {
	channel.Disgo = b.Disgo()
	storeChannel := &api.StoreChannel{
		GuildChannel: api.GuildChannel{
			Channel: *channel,
		},
	}
	if updateCache(b.Disgo()) {
		return b.Disgo().Cache().CacheStoreChannel(storeChannel)
	}
	return storeChannel
}

// CreateCategory returns a new api.Category entity
func (b *EntityBuilderImpl) CreateCategory(channel *api.Channel, updateCache api.CacheStrategy) *api.Category {
	channel.Disgo = b.Disgo()
	category := &api.Category{
		GuildChannel: api.GuildChannel{
			Channel: *channel,
		},
	}
	if updateCache(b.Disgo()) {
		return b.Disgo().Cache().CacheCategory(category)
	}
	return category
}

// CreateDMChannel returns a new api.DMChannel entity
func (b *EntityBuilderImpl) CreateDMChannel(channel *api.Channel, updateCache api.CacheStrategy) *api.DMChannel {
	channel.Disgo = b.Disgo()
	dmChannel := &api.DMChannel{
		MessageChannel: api.MessageChannel{
			Channel: *channel,
		},
	}
	if updateCache(b.Disgo()) {
		return b.Disgo().Cache().CacheDMChannel(dmChannel)
	}
	return dmChannel
}

// CreateEmoji returns a new api.Emoji entity
func (b *EntityBuilderImpl) CreateEmoji(guildID api.Snowflake, emoji *api.Emoji, updateCache api.CacheStrategy) *api.Emoji {
	if emoji.ID == "" { // return if emoji is no custom emote
		return emoji
	}
	emoji.Disgo = b.Disgo()
	emoji.GuildID = guildID
	if updateCache(b.Disgo()) {
		return b.Disgo().Cache().CacheEmote(emoji)
	}
	return emoji
}<|MERGE_RESOLUTION|>--- conflicted
+++ resolved
@@ -42,21 +42,6 @@
 	return interaction
 }
 
-<<<<<<< HEAD
-=======
-// CreateButtonInteraction creates a api.ButtonInteraction from the full interaction response
-func (b *EntityBuilderImpl) CreateButtonInteraction(fullInteraction *api.FullInteraction, c chan api.InteractionResponse, updateCache api.CacheStrategy) *api.ButtonInteraction {
-	var data *api.ButtonInteractionData
-	_ = json.Unmarshal(fullInteraction.Data, &data)
-
-	return &api.ButtonInteraction{
-		Interaction: b.createInteraction(fullInteraction, c, updateCache),
-		Message:     b.CreateMessage(fullInteraction.Message, updateCache),
-		Data:        data,
-	}
-}
-
->>>>>>> 82cd498c
 // CreateCommandInteraction creates a api.CommandInteraction from the full interaction response
 func (b *EntityBuilderImpl) CreateCommandInteraction(fullInteraction *api.FullInteraction, c chan api.InteractionResponse, updateCache api.CacheStrategy) *api.CommandInteraction {
 	var data *api.CommandInteractionData
@@ -150,57 +135,6 @@
 	return user
 }
 
-<<<<<<< HEAD
-func (b *EntityBuilderImpl) createComponent(unmarshalComponent api.UnmarshalComponent, updateCache api.CacheStrategy) api.Component {
-	switch unmarshalComponent.ComponentType {
-	case api.ComponentTypeActionRow:
-		components := make([]api.Component, len(unmarshalComponent.Components))
-		for i, unmarshalC := range unmarshalComponent.Components {
-			components[i] = b.createComponent(unmarshalC, updateCache)
-		}
-		return &api.ActionRow{
-			ComponentImpl: api.ComponentImpl{
-				ComponentType: api.ComponentTypeActionRow,
-			},
-			Components: components,
-		}
-
-	case api.ComponentTypeButton:
-		button := &api.Button{
-			ComponentImpl: api.ComponentImpl{
-				ComponentType: api.ComponentTypeButton,
-			},
-			Style:    unmarshalComponent.Style,
-			Label:    unmarshalComponent.Label,
-			CustomID: unmarshalComponent.CustomID,
-			URL:      unmarshalComponent.URL,
-			Disabled: unmarshalComponent.Disabled,
-		}
-		if unmarshalComponent.Emoji != nil {
-			button.Emoji = b.CreateEmoji("", unmarshalComponent.Emoji, updateCache)
-		}
-		return button
-	case api.ComponentTypeDropdown:
-		dropdown := &api.Dropdown{
-			ComponentImpl: api.ComponentImpl{
-				ComponentType: api.ComponentTypeButton,
-			},
-			CustomID:    unmarshalComponent.CustomID,
-			Placeholder: unmarshalComponent.Placeholder,
-			MinValues:   unmarshalComponent.MinValues,
-			MaxValues:   unmarshalComponent.MaxValues,
-			Options:     unmarshalComponent.Options,
-		}
-		return dropdown
-
-	default:
-		b.Disgo().Logger().Errorf("unexpected component type %d received", unmarshalComponent.ComponentType)
-		return nil
-	}
-}
-
-=======
->>>>>>> 82cd498c
 // CreateMessage returns a new api.Message entity
 func (b *EntityBuilderImpl) CreateMessage(message *api.Message, updateCache api.CacheStrategy) *api.Message {
 	message.Disgo = b.Disgo()
