package api

import "time"

// Member is a discord GuildMember
type Member struct {
	Disgo              Disgo
	GuildID            Snowflake    `json:"guild_id"`
	User               *User        `json:"user"`
	Nick               *string      `json:"nick"`
	RoleIDs            []Snowflake  `json:"roles,omitempty"`
	JoinedAt           time.Time    `json:"joined_at"`
	PremiumSince       *time.Time   `json:"premium_since,omitempty"`
	Deaf               *bool        `json:"deaf,omitempty"`
	Mute               *bool        `json:"mute,omitempty"`
	Pending            bool         `json:"pending"`
	ChannelPermissions *Permissions `json:"permissions,omitempty"`
}

// Permissions returns the Permissions the Member has in the Guild
func (m *Member) Permissions() Permissions {
	return GetMemberPermissions(m)
}

// Roles return all Role(s)the Member has
func (m *Member) Roles() []*Role {
	var roles []*Role
	allRoles := m.Disgo.Cache().RoleCache(m.GuildID)
	for _, roleID := range m.RoleIDs {
		roles = append(roles, allRoles[roleID])
	}
	return roles
}

// VoiceState returns the VoiceState for this Member from the Cache(requires CacheFlagVoiceState and GatewayIntentsGuildVoiceStates)
func (m *Member) VoiceState() *VoiceState {
	return m.Disgo.Cache().VoiceState(m.GuildID, m.User.ID)
}

// EffectiveName returns either the nickname or username depending on if the user has a nickname
func (m *Member) EffectiveName() string {
	if m.Nick != nil {
		return *m.Nick
	}
	return m.User.Username
}

// Guild returns the members guild from the cache
func (m *Member) Guild() *Guild {
	return m.Disgo.Cache().Guild(m.GuildID)
}

// IsOwner returns whether the member is the owner of the guild_events that it belongs to
<<<<<<< HEAD
func (m *Member) IsOwner() bool {
	return m.Guild().OwnerID == m.User.ID
=======
func (m Member) IsOwner() bool {
	if guild := m.Guild(); guild != nil {
		return guild.OwnerID == m.User.ID
	}
	return false
>>>>>>> 2432df13
}

// Update updates the member
func (m *Member) Update(updateGuildMemberData UpdateGuildMemberData) (*Member, error) {
	return m.Disgo.RestClient().UpdateMember(m.GuildID, m.User.ID, updateGuildMemberData)
}

// Move moves/kicks the member to/from a voice channel
func (m *Member) Move(channelID *Snowflake) (*Member, error) {
	return m.Disgo.RestClient().MoveMember(m.GuildID, m.User.ID, channelID)
}

// AddRole adds a specific role the member
func (m *Member) AddRole(roleID Snowflake) error {
	return m.Disgo.RestClient().AddMemberRole(m.GuildID, m.User.ID, roleID)
}

// RemoveRole removes a specific role the member
func (m *Member) RemoveRole(roleID Snowflake) error {
	return m.Disgo.RestClient().AddMemberRole(m.GuildID, m.User.ID, roleID)
}

// AddGuildMemberData is used to add a member via the oauth2 access token to a guild
type AddGuildMemberData struct {
	AccessToken string      `json:"access_token"`
	Nick        *string     `json:"nick,omitempty"`
	Roles       []Snowflake `json:"roles,omitempty"`
	Mute        *bool       `json:"mute,omitempty"`
	Deaf        *bool       `json:"deaf,omitempty"`
}

// UpdateGuildMemberData is used to modify
type UpdateGuildMemberData struct {
	Nick  *string     `json:"nick,omitempty"`
	Roles []Snowflake `json:"roles,omitempty"`
	Mute  *bool       `json:"mute,omitempty"`
	Deaf  *bool       `json:"deaf,omitempty"`
}

// MoveGuildMemberData is used to move a member
type MoveGuildMemberData struct {
	ChannelID *Snowflake `json:"channel_id"`
}

// UpdateSelfNick is used to update your own nick
type UpdateSelfNick struct {
	Nick *string `json:"nick"`
}<|MERGE_RESOLUTION|>--- conflicted
+++ resolved
@@ -51,16 +51,11 @@
 }
 
 // IsOwner returns whether the member is the owner of the guild_events that it belongs to
-<<<<<<< HEAD
 func (m *Member) IsOwner() bool {
-	return m.Guild().OwnerID == m.User.ID
-=======
-func (m Member) IsOwner() bool {
 	if guild := m.Guild(); guild != nil {
 		return guild.OwnerID == m.User.ID
 	}
 	return false
->>>>>>> 2432df13
 }
 
 // Update updates the member
