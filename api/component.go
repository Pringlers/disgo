--- conflicted
+++ resolved
@@ -31,7 +31,6 @@
 
 // UnmarshalComponent is used for easier unmarshalling of different Component(s)
 type UnmarshalComponent struct {
-<<<<<<< HEAD
 	ComponentType ComponentType `json:"type"`
 
 	// Button && Dropdown
@@ -40,26 +39,16 @@
 	// Button
 	Style    ButtonStyle `json:"style"`
 	Label    *string     `json:"label"`
-	Emote    *Emote      `json:"emoji"`
+	Emoji    *Emoji      `json:"emoji"`
 	URL      string      `json:"url"`
 	Disabled bool        `json:"disabled"`
 
 	// ActionRow
-	Components []*UnmarshalComponent `json:"components"`
+	Components []UnmarshalComponent `json:"components"`
 
 	// Dropdown
-	Placeholder string            `json:"placeholder"`
-	MinValues   int               `json:"min_values,omitempty"`
-	MaxValues   int               `json:"max_values,omitempty"`
-	Options     []*DropdownOption `json:"options"`
-=======
-	ComponentType ComponentType        `json:"type"`
-	Style         ButtonStyle          `json:"style"`
-	Label         *string              `json:"label"`
-	Emoji         *Emoji               `json:"emoji"`
-	CustomID      string               `json:"custom_id"`
-	URL           string               `json:"url"`
-	Disabled      bool                 `json:"disabled"`
-	Components    []UnmarshalComponent `json:"components"`
->>>>>>> c3af5696
+	Placeholder string           `json:"placeholder"`
+	MinValues   int              `json:"min_values,omitempty"`
+	MaxValues   int              `json:"max_values,omitempty"`
+	Options     []DropdownOption `json:"options"`
 }