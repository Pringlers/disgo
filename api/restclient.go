--- conflicted
+++ resolved
@@ -6,22 +6,11 @@
 	"github.com/DisgoOrg/restclient"
 )
 
-<<<<<<< HEAD
-// Errors when connecting to discord
-var (
-	ErrBadGateway      = errors.New("bad gateway could not reach discord")
-	ErrUnauthorized    = errors.New("not authorized for this endpoint")
-	ErrBadRequest      = errors.New("bad request please check your request")
-	ErrRatelimited     = errors.New("too many requests")
-	ErrTooMuchCommands = errors.New("you can provide a max of 100 application commands")
-)
-=======
 // ErrMaxCommands returned if a Guild reached max of 100 Command(s)
 var ErrMaxCommands = errors.New("you can provide a max of 100 application commands")
 
 // UserAgent is the global useragent disgo uses for all its requests
 var UserAgent = "DiscordBot (" + Github + ", " + Version + ")"
->>>>>>> c3af5696
 
 // ErrorResponse contains custom errors from discord
 type ErrorResponse struct {
