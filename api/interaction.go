package api

import (
	"encoding/json"
	"errors"
)

// InteractionType is the type of Interaction
type InteractionType int

// Supported InteractionType(s)
const (
	InteractionTypePing InteractionType = iota + 1
	InteractionTypeCommand
	InteractionTypeComponent
)

// InteractionResponseType indicates the type of slash command response, whether it's responding immediately or deferring to edit your response later
type InteractionResponseType int

// Constants for the InteractionResponseType(s)
const (
	InteractionResponseTypePong InteractionResponseType = iota + 1
	_
	_
	InteractionResponseTypeChannelMessageWithSource
	InteractionResponseTypeDeferredChannelMessageWithSource
	InteractionResponseTypeDeferredUpdateMessage
	InteractionResponseTypeUpdateMessage
)

// Interaction holds the general parameters of each Interaction
type Interaction struct {
	Disgo           Disgo
	ResponseChannel chan InteractionResponse
	Replied         bool
	ID              Snowflake       `json:"id"`
	Type            InteractionType `json:"type"`
	GuildID         *Snowflake      `json:"guild_id,omitempty"`
	ChannelID       *Snowflake      `json:"channel_id,omitempty"`
	Member          *Member         `json:"member,omitempty"`
	User            *User           `json:"User,omitempty"`
	Token           string          `json:"token"`
	Version         int             `json:"version"`
}

// InteractionResponse is how you answer interactions. If an answer is not sent within 3 seconds of receiving it, the interaction is failed, and you will be unable to respond to it.
type InteractionResponse struct {
	Type InteractionResponseType `json:"type"`
	Data interface{}             `json:"data,omitempty"`
}

// Respond responds to the api.Interaction with the provided api.InteractionResponse
func (i *Interaction) Respond(responseType InteractionResponseType, data interface{}) error {
	response := InteractionResponse{
		Type: responseType,
		Data: data,
	}
	if i.Replied {
		return errors.New("you already replied to this interaction")
	}
	i.Replied = true

	if i.FromWebhook() {
		i.ResponseChannel <- response
		return nil
	}

	return i.Disgo.RestClient().SendInteractionResponse(i.ID, i.Token, response)
}

// DeferReply replies to the api.Interaction with api.InteractionResponseTypeDeferredChannelMessageWithSource and shows a loading state
func (i *Interaction) DeferReply(ephemeral bool) error {
	var data *WebhookMessageCreate
	if ephemeral {
		data = &WebhookMessageCreate{Flags: MessageFlagEphemeral}
	}
	return i.Respond(InteractionResponseTypeDeferredChannelMessageWithSource, data)
}

// Reply replies to the api.Interaction with api.InteractionResponseTypeDeferredChannelMessageWithSource & api.WebhookMessageCreate
func (i *Interaction) Reply(data WebhookMessageCreate) error {
	return i.Respond(InteractionResponseTypeChannelMessageWithSource, data)
}

// EditOriginal edits the original api.InteractionResponse
func (i *Interaction) EditOriginal(messageUpdate WebhookMessageUpdate) (*Message, error) {
	return i.Disgo.RestClient().EditInteractionResponse(i.Disgo.ApplicationID(), i.Token, messageUpdate)
}

// DeleteOriginal deletes the original api.InteractionResponse
func (i *Interaction) DeleteOriginal() error {
	return i.Disgo.RestClient().DeleteInteractionResponse(i.Disgo.ApplicationID(), i.Token)
}

// SendFollowup used to send a api.WebhookMessageCreate to an api.Interaction
func (i *Interaction) SendFollowup(messageCreate WebhookMessageCreate) (*Message, error) {
	return i.Disgo.RestClient().SendFollowupMessage(i.Disgo.ApplicationID(), i.Token, messageCreate)
}

// EditFollowup used to edit a api.WebhookMessageCreate from an api.Interaction
func (i *Interaction) EditFollowup(messageID Snowflake, messageUpdate WebhookMessageUpdate) (*Message, error) {
	return i.Disgo.RestClient().EditFollowupMessage(i.Disgo.ApplicationID(), i.Token, messageID, messageUpdate)
}

// DeleteFollowup used to delete a api.WebhookMessageCreate from an api.Interaction
func (i *Interaction) DeleteFollowup(messageID Snowflake) error {
	return i.Disgo.RestClient().DeleteFollowupMessage(i.Disgo.ApplicationID(), i.Token, messageID)
}

// FromWebhook returns is the Interaction was made via http
func (i *Interaction) FromWebhook() bool {
	return i.ResponseChannel != nil
}

// Guild returns the api.Guild from the api.Cache
func (i *Interaction) Guild() *Guild {
	if i.GuildID == nil {
		return nil
	}
	return i.Disgo.Cache().Guild(*i.GuildID)
}

// DMChannel returns the api.DMChannel from the api.Cache
func (i *Interaction) DMChannel() *DMChannel {
	if i.ChannelID == nil {
		return nil
	}
	return i.Disgo.Cache().DMChannel(*i.ChannelID)
}

// MessageChannel returns the api.MessageChannel from the api.Cache
func (i *Interaction) MessageChannel() *MessageChannel {
	if i.ChannelID == nil {
		return nil
	}
	return i.Disgo.Cache().MessageChannel(*i.ChannelID)
}

// TextChannel returns the api.TextChannel from the api.Cache
func (i *Interaction) TextChannel() *TextChannel {
	if i.ChannelID == nil {
		return nil
	}
	return i.Disgo.Cache().TextChannel(*i.ChannelID)
}

// GuildChannel returns the api.GuildChannel from the api.Cache
func (i *Interaction) GuildChannel() *GuildChannel {
	if i.ChannelID == nil {
		return nil
	}
	return i.Disgo.Cache().GuildChannel(*i.ChannelID)
}

// FullInteraction is used for easier unmarshalling of different Interaction(s)
type FullInteraction struct {
<<<<<<< HEAD
	// CommandInteraction & ComponentInteraction
	ID        Snowflake       `json:"id"`
	Type      InteractionType `json:"type"`
	GuildID   *Snowflake      `json:"guild_id,omitempty"`
	ChannelID *Snowflake      `json:"channel_id,omitempty"`
	Member    *Member         `json:"member,omitempty"`
	User      *User           `json:"User,omitempty"`
	Token     string          `json:"token"`
	Version   int             `json:"version"`
	Data      json.RawMessage `json:"data,omitempty"`

	// ComponentInteraction
	FullMessage *FullMessage `json:"message,omitempty"`
}

// CommandInteraction is a specific Interaction when using Command(s)
type CommandInteraction struct {
	*Interaction
	Data *CommandInteractionData `json:"data,omitempty"`
}

// DeferReply replies to the api.CommandInteraction with api.InteractionResponseTypeDeferredChannelMessageWithSource and shows a loading state
func (i *CommandInteraction) DeferReply(ephemeral bool) error {
	var data *InteractionResponseData
	if ephemeral {
		data = &InteractionResponseData{Flags: MessageFlagEphemeral}
	}
	return i.Reply(&InteractionResponse{Type: InteractionResponseTypeDeferredChannelMessageWithSource, Data: data})
}

// ReplyCreate replies to the api.CommandInteraction with api.InteractionResponseTypeDeferredChannelMessageWithSource & api.InteractionResponseData
func (i *CommandInteraction) ReplyCreate(data *InteractionResponseData) error {
	return i.Reply(&InteractionResponse{Type: InteractionResponseTypeChannelMessageWithSource, Data: data})
}

// ComponentInteraction is a specific Interaction when using Component(s)
type ComponentInteraction struct {
	*Interaction
	Message *Message                  `json:"message,omitempty"`
	Data    *ComponentInteractionData `json:"data,omitempty"`
}

// DeferEdit replies to the api.ButtonInteraction with api.InteractionResponseTypeDeferredUpdateMessage and cancels the loading state
func (i *ComponentInteraction) DeferEdit() error {
	return i.Reply(&InteractionResponse{Type: InteractionResponseTypeDeferredUpdateMessage})
}

// ReplyEdit replies to the api.ButtonInteraction with api.InteractionResponseTypeUpdateMessage & api.InteractionResponseData which edits the original api.Message
func (i *ComponentInteraction) ReplyEdit(data *InteractionResponseData) error {
	return i.Reply(&InteractionResponse{Type: InteractionResponseTypeUpdateMessage, Data: data})
}

// ButtonInteraction is a specific Interaction when CLicked on Button(s)
type ButtonInteraction struct {
	*ComponentInteraction
	Data *ButtonInteractionData `json:"data,omitempty"`
}

// DropdownInteraction is a specific Interaction when CLicked on Dropdown(s)
type DropdownInteraction struct {
	*ComponentInteraction
	Data *DropdownInteractionData `json:"data,omitempty"`
}

// CommandInteractionData is the Command data payload
type CommandInteractionData struct {
	ID       Snowflake     `json:"id"`
	Name     string        `json:"name"`
	Resolved *Resolved     `json:"resolved,omitempty"`
	Options  []*OptionData `json:"options,omitempty"`
}

// ComponentInteractionData is the Component data payload
type ComponentInteractionData struct {
	CustomID      string        `json:"custom_id"`
	ComponentType ComponentType `json:"component_type"`
}

// ButtonInteractionData is the Button data payload
type ButtonInteractionData struct {
	*ComponentInteractionData
}

// DropdownInteractionData is the Dropdown data payload
type DropdownInteractionData struct {
	*ComponentInteractionData
	Values []string `json:"values"`
}

// Resolved contains resolved mention data
type Resolved struct {
	Users    map[Snowflake]*User    `json:"users,omitempty"`
	Members  map[Snowflake]*Member  `json:"members,omitempty"`
	Roles    map[Snowflake]*Role    `json:"roles,omitempty"`
	Channels map[Snowflake]*Channel `json:"channels,omitempty"`
}

// OptionData is used for options or subcommands in your slash commands
type OptionData struct {
	Name    string            `json:"name"`
	Type    CommandOptionType `json:"type"`
	Value   interface{}       `json:"value,omitempty"`
	Options []*OptionData     `json:"options,omitempty"`
}

// Option holds info about an Option.Value
type Option struct {
	Resolved *Resolved
	Name     string
	Type     CommandOptionType
	Value    interface{}
}

// String returns the Option.Value as string
func (o Option) String() string {
	return o.Value.(string)
}

// Integer returns the Option.Value as int
func (o Option) Integer() int {
	return o.Value.(int)
}

// Bool returns the Option.Value as bool
func (o Option) Bool() bool {
	return o.Value.(bool)
}

// Snowflake returns the Option.Value as Snowflake
func (o Option) Snowflake() Snowflake {
	return Snowflake(o.String())
}

// User returns the Option.Value as User
func (o Option) User() *User {
	return o.Resolved.Users[o.Snowflake()]
}

// Member returns the Option.Value as Member
func (o Option) Member() *Member {
	return o.Resolved.Members[o.Snowflake()]
}

// Role returns the Option.Value as Role
func (o Option) Role() *Role {
	return o.Resolved.Roles[o.Snowflake()]
}

// Channel returns the Option.Value as Channel
func (o Option) Channel() *Channel {
	return o.Resolved.Channels[o.Snowflake()]
}

// MessageChannel returns the Option.Value as MessageChannel
func (o Option) MessageChannel() *MessageChannel {
	channel := o.Channel()
	if channel == nil || (channel.Type != ChannelTypeText && channel.Type != ChannelTypeNews) {
		return nil
	}
	return &MessageChannel{Channel: *channel}
}

// GuildChannel returns the Option.Value as GuildChannel
func (o Option) GuildChannel() *GuildChannel {
	channel := o.Channel()
	if channel == nil || (channel.Type != ChannelTypeText && channel.Type != ChannelTypeNews && channel.Type != ChannelTypeCategory && channel.Type != ChannelTypeStore && channel.Type != ChannelTypeVoice) {
		return nil
	}
	return &GuildChannel{Channel: *channel}
}

// VoiceChannel returns the Option.Value as VoiceChannel
func (o Option) VoiceChannel() *VoiceChannel {
	channel := o.Channel()
	if channel == nil || channel.Type != ChannelTypeVoice {
		return nil
	}
	return &VoiceChannel{GuildChannel: GuildChannel{Channel: *channel}}
}

// TextChannel returns the Option.Value as TextChannel
func (o Option) TextChannel() *TextChannel {
	channel := o.Channel()
	if channel == nil || (channel.Type != ChannelTypeText && channel.Type != ChannelTypeNews) {
		return nil
	}
	return &TextChannel{GuildChannel: GuildChannel{Channel: *channel}, MessageChannel: MessageChannel{Channel: *channel}}
}

// Category returns the Option.Value as Category
func (o Option) Category() *Category {
	channel := o.Channel()
	if channel == nil || channel.Type != ChannelTypeCategory {
		return nil
	}
	return &Category{GuildChannel: GuildChannel{Channel: *channel}}
}

// StoreChannel returns the Option.Value as StoreChannel
func (o Option) StoreChannel() *StoreChannel {
	channel := o.Channel()
	if channel == nil || channel.Type != ChannelTypeStore {
		return nil
	}
	return &StoreChannel{GuildChannel: GuildChannel{Channel: *channel}}
=======
	ID          Snowflake       `json:"id"`
	Type        InteractionType `json:"type"`
	GuildID     *Snowflake      `json:"guild_id,omitempty"`
	ChannelID   *Snowflake      `json:"channel_id,omitempty"`
	FullMessage *FullMessage    `json:"message,omitempty"`
	Member      *Member         `json:"member,omitempty"`
	User        *User           `json:"User,omitempty"`
	Token       string          `json:"token"`
	Version     int             `json:"version"`
	Data        json.RawMessage `json:"data,omitempty"`
>>>>>>> c3af5696
}<|MERGE_RESOLUTION|>--- conflicted
+++ resolved
@@ -155,7 +155,6 @@
 
 // FullInteraction is used for easier unmarshalling of different Interaction(s)
 type FullInteraction struct {
-<<<<<<< HEAD
 	// CommandInteraction & ComponentInteraction
 	ID        Snowflake       `json:"id"`
 	Type      InteractionType `json:"type"`
@@ -169,208 +168,4 @@
 
 	// ComponentInteraction
 	FullMessage *FullMessage `json:"message,omitempty"`
-}
-
-// CommandInteraction is a specific Interaction when using Command(s)
-type CommandInteraction struct {
-	*Interaction
-	Data *CommandInteractionData `json:"data,omitempty"`
-}
-
-// DeferReply replies to the api.CommandInteraction with api.InteractionResponseTypeDeferredChannelMessageWithSource and shows a loading state
-func (i *CommandInteraction) DeferReply(ephemeral bool) error {
-	var data *InteractionResponseData
-	if ephemeral {
-		data = &InteractionResponseData{Flags: MessageFlagEphemeral}
-	}
-	return i.Reply(&InteractionResponse{Type: InteractionResponseTypeDeferredChannelMessageWithSource, Data: data})
-}
-
-// ReplyCreate replies to the api.CommandInteraction with api.InteractionResponseTypeDeferredChannelMessageWithSource & api.InteractionResponseData
-func (i *CommandInteraction) ReplyCreate(data *InteractionResponseData) error {
-	return i.Reply(&InteractionResponse{Type: InteractionResponseTypeChannelMessageWithSource, Data: data})
-}
-
-// ComponentInteraction is a specific Interaction when using Component(s)
-type ComponentInteraction struct {
-	*Interaction
-	Message *Message                  `json:"message,omitempty"`
-	Data    *ComponentInteractionData `json:"data,omitempty"`
-}
-
-// DeferEdit replies to the api.ButtonInteraction with api.InteractionResponseTypeDeferredUpdateMessage and cancels the loading state
-func (i *ComponentInteraction) DeferEdit() error {
-	return i.Reply(&InteractionResponse{Type: InteractionResponseTypeDeferredUpdateMessage})
-}
-
-// ReplyEdit replies to the api.ButtonInteraction with api.InteractionResponseTypeUpdateMessage & api.InteractionResponseData which edits the original api.Message
-func (i *ComponentInteraction) ReplyEdit(data *InteractionResponseData) error {
-	return i.Reply(&InteractionResponse{Type: InteractionResponseTypeUpdateMessage, Data: data})
-}
-
-// ButtonInteraction is a specific Interaction when CLicked on Button(s)
-type ButtonInteraction struct {
-	*ComponentInteraction
-	Data *ButtonInteractionData `json:"data,omitempty"`
-}
-
-// DropdownInteraction is a specific Interaction when CLicked on Dropdown(s)
-type DropdownInteraction struct {
-	*ComponentInteraction
-	Data *DropdownInteractionData `json:"data,omitempty"`
-}
-
-// CommandInteractionData is the Command data payload
-type CommandInteractionData struct {
-	ID       Snowflake     `json:"id"`
-	Name     string        `json:"name"`
-	Resolved *Resolved     `json:"resolved,omitempty"`
-	Options  []*OptionData `json:"options,omitempty"`
-}
-
-// ComponentInteractionData is the Component data payload
-type ComponentInteractionData struct {
-	CustomID      string        `json:"custom_id"`
-	ComponentType ComponentType `json:"component_type"`
-}
-
-// ButtonInteractionData is the Button data payload
-type ButtonInteractionData struct {
-	*ComponentInteractionData
-}
-
-// DropdownInteractionData is the Dropdown data payload
-type DropdownInteractionData struct {
-	*ComponentInteractionData
-	Values []string `json:"values"`
-}
-
-// Resolved contains resolved mention data
-type Resolved struct {
-	Users    map[Snowflake]*User    `json:"users,omitempty"`
-	Members  map[Snowflake]*Member  `json:"members,omitempty"`
-	Roles    map[Snowflake]*Role    `json:"roles,omitempty"`
-	Channels map[Snowflake]*Channel `json:"channels,omitempty"`
-}
-
-// OptionData is used for options or subcommands in your slash commands
-type OptionData struct {
-	Name    string            `json:"name"`
-	Type    CommandOptionType `json:"type"`
-	Value   interface{}       `json:"value,omitempty"`
-	Options []*OptionData     `json:"options,omitempty"`
-}
-
-// Option holds info about an Option.Value
-type Option struct {
-	Resolved *Resolved
-	Name     string
-	Type     CommandOptionType
-	Value    interface{}
-}
-
-// String returns the Option.Value as string
-func (o Option) String() string {
-	return o.Value.(string)
-}
-
-// Integer returns the Option.Value as int
-func (o Option) Integer() int {
-	return o.Value.(int)
-}
-
-// Bool returns the Option.Value as bool
-func (o Option) Bool() bool {
-	return o.Value.(bool)
-}
-
-// Snowflake returns the Option.Value as Snowflake
-func (o Option) Snowflake() Snowflake {
-	return Snowflake(o.String())
-}
-
-// User returns the Option.Value as User
-func (o Option) User() *User {
-	return o.Resolved.Users[o.Snowflake()]
-}
-
-// Member returns the Option.Value as Member
-func (o Option) Member() *Member {
-	return o.Resolved.Members[o.Snowflake()]
-}
-
-// Role returns the Option.Value as Role
-func (o Option) Role() *Role {
-	return o.Resolved.Roles[o.Snowflake()]
-}
-
-// Channel returns the Option.Value as Channel
-func (o Option) Channel() *Channel {
-	return o.Resolved.Channels[o.Snowflake()]
-}
-
-// MessageChannel returns the Option.Value as MessageChannel
-func (o Option) MessageChannel() *MessageChannel {
-	channel := o.Channel()
-	if channel == nil || (channel.Type != ChannelTypeText && channel.Type != ChannelTypeNews) {
-		return nil
-	}
-	return &MessageChannel{Channel: *channel}
-}
-
-// GuildChannel returns the Option.Value as GuildChannel
-func (o Option) GuildChannel() *GuildChannel {
-	channel := o.Channel()
-	if channel == nil || (channel.Type != ChannelTypeText && channel.Type != ChannelTypeNews && channel.Type != ChannelTypeCategory && channel.Type != ChannelTypeStore && channel.Type != ChannelTypeVoice) {
-		return nil
-	}
-	return &GuildChannel{Channel: *channel}
-}
-
-// VoiceChannel returns the Option.Value as VoiceChannel
-func (o Option) VoiceChannel() *VoiceChannel {
-	channel := o.Channel()
-	if channel == nil || channel.Type != ChannelTypeVoice {
-		return nil
-	}
-	return &VoiceChannel{GuildChannel: GuildChannel{Channel: *channel}}
-}
-
-// TextChannel returns the Option.Value as TextChannel
-func (o Option) TextChannel() *TextChannel {
-	channel := o.Channel()
-	if channel == nil || (channel.Type != ChannelTypeText && channel.Type != ChannelTypeNews) {
-		return nil
-	}
-	return &TextChannel{GuildChannel: GuildChannel{Channel: *channel}, MessageChannel: MessageChannel{Channel: *channel}}
-}
-
-// Category returns the Option.Value as Category
-func (o Option) Category() *Category {
-	channel := o.Channel()
-	if channel == nil || channel.Type != ChannelTypeCategory {
-		return nil
-	}
-	return &Category{GuildChannel: GuildChannel{Channel: *channel}}
-}
-
-// StoreChannel returns the Option.Value as StoreChannel
-func (o Option) StoreChannel() *StoreChannel {
-	channel := o.Channel()
-	if channel == nil || channel.Type != ChannelTypeStore {
-		return nil
-	}
-	return &StoreChannel{GuildChannel: GuildChannel{Channel: *channel}}
-=======
-	ID          Snowflake       `json:"id"`
-	Type        InteractionType `json:"type"`
-	GuildID     *Snowflake      `json:"guild_id,omitempty"`
-	ChannelID   *Snowflake      `json:"channel_id,omitempty"`
-	FullMessage *FullMessage    `json:"message,omitempty"`
-	Member      *Member         `json:"member,omitempty"`
-	User        *User           `json:"User,omitempty"`
-	Token       string          `json:"token"`
-	Version     int             `json:"version"`
-	Data        json.RawMessage `json:"data,omitempty"`
->>>>>>> c3af5696
 }